--- conflicted
+++ resolved
@@ -292,11 +292,8 @@
     "127": "Monitor: {0}",
     "128": "Sleeping {0} seconds.",
     "129": "{0} is running.",
-<<<<<<< HEAD
     "130": "RabbitMQ channel closed by the broker. Shutting down thread {0}.",
-=======
-    "130": "Sleeping infinitely.",
->>>>>>> ddf34034
+    "131": "Sleeping infinitely.",
     "197": "Version: {0}  Updated: {1}",
     "198": "For information on warnings and errors, see https://github.com/Senzing/stream-loader#errors",
     "199": "{0}",
@@ -921,7 +918,7 @@
         try:
             channel.start_consuming()
         except pika.exceptions.ChannelClosed:
-            logging.info(message_info(130))
+            logging.info(message_info(131))
 
 # -----------------------------------------------------------------------------
 # Class: ReadKafkaTestThread
@@ -1056,7 +1053,7 @@
         try:
             channel.start_consuming()
         except pika.exceptions.ChannelClosed:
-            logging.info(message_info(130, threading.current_thread().name))
+            logging.info(message_info(131, threading.current_thread().name))
 
 # -----------------------------------------------------------------------------
 # Class: UrlProcess
