#! /usr/bin/env python3

# -----------------------------------------------------------------------------
# stream-loader.py Loader for streaming input.
# -----------------------------------------------------------------------------

from glob import glob
from urllib.parse import urlparse, urlunparse
from urllib.request import urlopen
import argparse
import boto3
import configparser
import confluent_kafka
import datetime
import json
import linecache
import logging
import math
import multiprocessing
import os
import pika
import queue
import signal
import string
import sys
import threading
import time

# Import Senzing libraries.

try:
    from G2Config import G2Config
    from G2ConfigMgr import G2ConfigMgr
    from G2Diagnostic import G2Diagnostic
    from G2Engine import G2Engine
    from G2Product import G2Product
    import G2Exception
except ImportError:
    pass

__all__ = []
__version__ = "1.6.1"  # See https://www.python.org/dev/peps/pep-0396/
__date__ = '2018-10-29'
__updated__ = '2020-09-11'

SENZING_PRODUCT_ID = "5001"  # See https://github.com/Senzing/knowledge-base/blob/master/lists/senzing-product-ids.md
log_format = '%(asctime)s %(message)s'

# Working with bytes.

KILOBYTES = 1024
MEGABYTES = 1024 * KILOBYTES
GIGABYTES = 1024 * MEGABYTES

MINIMUM_TOTAL_MEMORY_IN_GIGABYTES = 8
MINIMUM_AVAILABLE_MEMORY_IN_GIGABYTES = 6

# Lists from https://www.ietf.org/rfc/rfc1738.txt

safe_character_list = ['$', '-', '_', '.', '+', '!', '*', '(', ')', ',', '"'] + list(string.ascii_letters)
unsafe_character_list = ['"', '<', '>', '#', '%', '{', '}', '|', '\\', '^', '~', '[', ']', '`']
reserved_character_list = [';', ',', '/', '?', ':', '@', '=', '&']

# The "configuration_locator" describes where configuration variables are in:
# 1) Command line options, 2) Environment variables, 3) Configuration files, 4) Default values

configuration_locator = {
    "config_path": {
        "default": "/etc/opt/senzing",
        "env": "SENZING_CONFIG_PATH",
        "cli": "config-path"
    },
    "configuration_check_frequency_in_seconds": {
        "default": 60,
        "env": "SENZING_CONFIGURATION_CHECK_FREQUENCY",
        "cli": "configuration-check-frequency"
    },
    "data_source": {
        "default": None,
        "env": "SENZING_DATA_SOURCE",
        "cli": "data-source"
    },
    "debug": {
        "default": False,
        "env": "SENZING_DEBUG",
        "cli": "debug"
    },
    "delay_in_seconds": {
        "default": 0,
        "env": "SENZING_DELAY_IN_SECONDS",
        "cli": "delay-in-seconds"
    },
    "engine_configuration_json": {
        "default": None,
        "env": "SENZING_ENGINE_CONFIGURATION_JSON",
        "cli": "engine-configuration-json"
    },
    "entity_type": {
        "default": None,
        "env": "SENZING_ENTITY_TYPE",
        "cli": "entity-type"
    },
    "exit_on_empty_queue": {
        "default": False,
        "env": "SENZING_EXIT_ON_EMPTY_QUEUE",
        "cli": "exit-on-empty-queue"
    },
    "exit_sleep_time_in_seconds": {
        "default": 0,
        "env": "SENZING_EXIT_SLEEP_TIME_IN_SECONDS",
        "cli": "exit-sleep-time-in-seconds"
    },
    "expiration_warning_in_days": {
        "default": 30,
        "env": "SENZING_EXPIRATION_WARNING_IN_DAYS",
        "cli": "expiration-warning-in-days"
    },
    "g2_configuration_file": {
        "default": "/opt/senzing/g2/python/g2config.json",
        "env": "SENZING_G2_CONFIGURATION_FILE",
        "cli": "g2-configuration-file"
    },
    "g2_database_url_generic": {
        "default": "sqlite3://na:na@/var/opt/senzing/sqlite/G2C.db",
        "env": "SENZING_DATABASE_URL",
        "cli": "database-url"
    },
    "input_url": {
        "default": None,
        "env": "SENZING_INPUT_URL",
        "cli": "input-url"
    },
    "kafka_bootstrap_server": {
        "default": "localhost:9092",
        "env": "SENZING_KAFKA_BOOTSTRAP_SERVER",
        "cli": "kafka-bootstrap-server",
    },
    "kafka_failure_bootstrap_server": {
        "default": None,
        "env": "SENZING_KAFKA_FAILURE_BOOTSTRAP_SERVER",
        "cli": "kafka-failure-bootstrap-server",
    },
    "kafka_failure_topic": {
        "default": "senzing-kafka-failure-topic",
        "env": "SENZING_KAFKA_FAILURE_TOPIC",
        "cli": "kafka-failure-topic"
    },
    "kafka_group": {
        "default": "senzing-kafka-group",
        "env": "SENZING_KAFKA_GROUP",
        "cli": "kafka-group"
    },
    "kafka_info_bootstrap_server": {
        "default": None,
        "env": "SENZING_KAFKA_INFO_BOOTSTRAP_SERVER",
        "cli": "kafka-info-bootstrap-server",
    },
    "kafka_info_topic": {
        "default": "senzing-kafka-info-topic",
        "env": "SENZING_KAFKA_INFO_TOPIC",
        "cli": "kafka-info-topic"
    },
    "kafka_topic": {
        "default": "senzing-kafka-topic",
        "env": "SENZING_KAFKA_TOPIC",
        "cli": "kafka-topic"
    },
    "ld_library_path": {
        "env": "LD_LIBRARY_PATH"
    },
    "log_license_period_in_seconds": {
        "default": 60 * 60 * 24,
        "env": "SENZING_LOG_LICENSE_PERIOD_IN_SECONDS",
        "cli": "log-license-period-in-seconds"
    },
    "monitoring_period_in_seconds": {
        "default": 60 * 10,
        "env": "SENZING_MONITORING_PERIOD_IN_SECONDS",
        "cli": "monitoring-period-in-seconds",
    },
    "python_path": {
        "env": "PYTHONPATH"
    },
    "queue_maxsize": {
        "default": 10,
        "env": "SENZING_QUEUE_MAX",
    },
    "rabbitmq_exchange": {
        "default": "senzing-rabbitmq-exchange",
        "env": "SENZING_RABBITMQ_EXCHANGE",
        "cli": "rabbitmq-exchange",
    },
    "rabbitmq_failure_host": {
        "default": None,
        "env": "SENZING_RABBITMQ_FAILURE_HOST",
        "cli": "rabbitmq-failure-host",
    },
    "rabbitmq_failure_port": {
        "default": None,
        "env": "SENZING_RABBITMQ_FAILURE_PORT",
        "cli": "rabbitmq-failure-port",
    },
    "rabbitmq_failure_password": {
        "default": None,
        "env": "SENZING_RABBITMQ_FAILURE_PASSWORD",
        "cli": "rabbitmq-failure-password",
    },
    "rabbitmq_failure_exchange": {
        "default": None,
        "env": "SENZING_RABBITMQ_FAILURE_EXCHANGE",
        "cli": "rabbitmq-failure-exchange",
    },
    "rabbitmq_failure_queue": {
        "default": "senzing-rabbitmq-failure-queue",
        "env": "SENZING_RABBITMQ_FAILURE_QUEUE",
        "cli": "rabbitmq-failure-queue",
    },
    "rabbitmq_failure_routing_key": {
        "default": "senzing.failure",
        "env": "SENZING_RABBITMQ_FAILURE_ROUTING_KEY",
        "cli": "rabbitmq-failure-routing-key",
    },
    "rabbitmq_failure_username": {
        "default": None,
        "env": "SENZING_RABBITMQ_FAILURE_USERNAME",
        "cli": "rabbitmq-failure-username",
    },
    "rabbitmq_host": {
        "default": "localhost:5672",
        "env": "SENZING_RABBITMQ_HOST",
        "cli": "rabbitmq-host",
    },
    "rabbitmq_info_host": {
        "default": None,
        "env": "SENZING_RABBITMQ_INFO_HOST",
        "cli": "rabbitmq-info-host",
    },
    "rabbitmq_info_port": {
        "default": None,
        "env": "SENZING_RABBITMQ_INFO_PORT",
        "cli": "rabbitmq-info-port",
    },
    "rabbitmq_info_password": {
        "default": None,
        "env": "SENZING_RABBITMQ_INFO_PASSWORD",
        "cli": "rabbitmq-info-password",
    },
    "rabbitmq_info_exchange": {
        "default": None,
        "env": "SENZING_RABBITMQ_INFO_EXCHANGE",
        "cli": "rabbitmq-info-exchange",
    },
    "rabbitmq_info_queue": {
        "default": "senzing-rabbitmq-info-queue",
        "env": "SENZING_RABBITMQ_INFO_QUEUE",
        "cli": "rabbitmq-info-queue",
    },
    "rabbitmq_info_routing_key": {
        "default": "senzing.info",
        "env": "SENZING_RABBITMQ_INFO_ROUTING_KEY",
        "cli": "rabbitmq-info-routing-key",
    },
    "rabbitmq_info_username": {
        "default": None,
        "env": "SENZING_RABBITMQ_INFO_USERNAME",
        "cli": "rabbitmq-info-username",
    },
    "rabbitmq_password": {
        "default": "bitnami",
        "env": "SENZING_RABBITMQ_PASSWORD",
        "cli": "rabbitmq-password",
    },
    "rabbitmq_port": {
        "default": "5672",
        "env": "SENZING_RABBITMQ_PORT",
        "cli": "rabbitmq-port",
    },
    "rabbitmq_prefetch_count": {
        "default": 50,
        "env": "SENZING_RABBITMQ_PREFETCH_COUNT",
        "cli": "rabbitmq-prefetch-count",
    },
    "rabbitmq_queue": {
        "default": "senzing-rabbitmq-queue",
        "env": "SENZING_RABBITMQ_QUEUE",
        "cli": "rabbitmq-queue",
    },
    "rabbitmq_use_existing_entities": {
        "default": True,
        "env": "SENZING_RABBITMQ_USE_EXISTING_ENTITIES",
        "cli": "rabbitmq-use-existing-entities",
    },
    "rabbitmq_username": {
        "default": "user",
        "env": "SENZING_RABBITMQ_USERNAME",
        "cli": "rabbitmq-username",
    },
    "resource_path": {
        "default": "/opt/senzing/g2/resources",
        "env": "SENZING_RESOURCE_PATH",
        "cli": "resource-path"
    },
    "skip_database_performance_test": {
        "default": False,
        "env": "SENZING_SKIP_DATABASE_PERFORMANCE_TEST",
        "cli": "skip-database-performance-test"
    },
    "sleep_time_in_seconds": {
        "default": 0,
        "env": "SENZING_SLEEP_TIME_IN_SECONDS",
        "cli": "sleep-time-in-seconds"
    },
    "sqs_dead_letter_queue_enabled": {
        "default": False,
        "env": "SENZING_SQS_DEAD_LETTER_QUEUE_ENABLED",
        "cli": "sqs-dead-letter-queue-enabled"
    },
    "sqs_failure_queue_url": {
        "default": None,
        "env": "SENZING_SQS_FAILURE_QUEUE_URL",
        "cli": "sqs-failure-queue-url"
    },
    "sqs_info_queue_url": {
        "default": None,
        "env": "SENZING_SQS_INFO_QUEUE_URL",
        "cli": "sqs-info-queue-url"
    },
    "sqs_queue_url": {
        "default": None,
        "env": "SENZING_SQS_QUEUE_URL",
        "cli": "sqs-queue-url"
    },
    "sqs_wait_time_seconds": {
        "default": 20,
        "env": "SENZING_SQS_WAIT_TIME_SECONDS",
        "cli": "sqs-wait-time-seconds"
    },
    "subcommand": {
        "default": None,
        "env": "SENZING_SUBCOMMAND",
    },
    "support_path": {
        "default": "/opt/senzing/data",
        "env": "SENZING_SUPPORT_PATH",
        "cli": "support-path"
    },
    "threads_per_process": {
        "default": 4,
        "env": "SENZING_THREADS_PER_PROCESS",
        "cli": "threads-per-process",
    }
}

# Enumerate keys in 'configuration_locator' that should not be printed to the log.

keys_to_redact = [
    "counter_bad_records",
    "counter_processed_records",
    "counter_queued_records",
    "g2_database_url_generic",
    "g2_database_url_specific",
    "kafka_ack_elapsed",
    "kafka_poll_elapsed",
    "rabbitmq_ack_elapsed",
    "rabbitmq_failure_password",
    "rabbitmq_info_password",
    "rabbitmq_password",
    "rabbitmq_poll_elapsed",
]

# -----------------------------------------------------------------------------
# Define argument parser
# -----------------------------------------------------------------------------


def get_parser():
    ''' Parse commandline arguments. '''

    subcommands = {
        'kafka': {
            "help": 'Read JSON Lines from Apache Kafka topic.',
            "argument_aspects": ["common", "kafka_base"],
        },
        'kafka-withinfo': {
            "help": 'Read JSON Lines from Apache Kafka topic. Return info to a queue.',
            "argument_aspects": ["common", "kafka_base"],
            "arguments": {
                "--kafka-failure-bootstrap-server": {
                    "dest": "kafka_failure_bootstrap_server",
                    "metavar": "SENZING_KAFKA_FAILURE_BOOTSTRAP_SERVER",
                    "help": "Kafka bootstrap server. Default: SENZING_KAFKA_BOOTSTRAP_SERVER"
                },
                "--kafka-failure-topic": {
                    "dest": "kafka_failure_topic",
                    "metavar": "SENZING_KAFKA_FAILURE_TOPIC",
                    "help": "Kafka topic for failures. Default: senzing-kafka-failure-topic"
                },
                "--kafka-info-bootstrap-server": {
                    "dest": "kafka_info_bootstrap_server",
                    "metavar": "SENZING_KAFKA_INFO_BOOTSTRAP_SERVER",
                    "help": "Kafka bootstrap server. Default: SENZING_KAFKA_BOOTSTRAP_SERVER"
                },
                "--kafka-info-topic": {
                    "dest": "kafka_info_topic",
                    "metavar": "SENZING_KAFKA_INFO_TOPIC",
                    "help": "Kafka topic for info. Default: senzing-kafka-info-topic"
                },
            },
        },
        'rabbitmq': {
            "help": 'Read JSON Lines from RabbitMQ queue.',
            "argument_aspects": ["common", "rabbitmq_base"],
        },
        'rabbitmq-withinfo': {
            "help": 'Read JSON Lines from RabbitMQ queue. Return info to a queue.',
            "argument_aspects": ["common", "rabbitmq_base"],
            "arguments": {
                "--rabbitmq-info-host": {
                    "dest": "rabbitmq_info_host",
                    "metavar": "SENZING_RABBITMQ_INFO_HOST",
                    "help": "RabbitMQ host. Default: SENZING_RABBITMQ_HOST"
                },
                "--rabbitmq-info-port": {
                    "dest": "rabbitmq_info_port",
                    "metavar": "SENZING_RABBITMQ_INFO_PORT",
                    "help": "RabbitMQ host. Default: SENZING_RABBITMQ_PORT"
                },
                "--rabbitmq-info-password": {
                    "dest": "rabbitmq_info_password",
                    "metavar": "SENZING_RABBITMQ_INFO_PASSWORD",
                    "help": "RabbitMQ password. Default: SENZING_RABBITMQ_PASSWORD"
                },
                "--rabbitmq-info-exchange": {
                    "dest": "rabbitmq_info_exchange",
                    "metavar": "SENZING_RABBITMQ_INFO_EXCHANGE",
                    "help": "RabbitMQ exchange for info. Default: SENZING_RABBITMQ_EXCHANGE"
                },
                "--rabbitmq-info-queue": {
                    "dest": "rabbitmq_info_queue",
                    "metavar": "SENZING_RABBITMQ_INFO_QUEUE",
                    "help": "RabbitMQ queue for info. Default: senzing-rabbitmq-info-queue"
                },
                "--rabbitmq-info-routing-key": {
                    "dest": "rabbitmq_info_routing_key",
                    "metavar": "SENZING_RABBITMQ_INFO_ROUTING_KEY",
                    "help": "RabbitMQ routing key for info. Default: senzing-rabbitmq-info-routing-key"
                },
                "--rabbitmq-info-username": {
                    "dest": "rabbitmq_info_username",
                    "metavar": "SENZING_RABBITMQ_INFO_USERNAME",
                    "help": "RabbitMQ username. Default: SENZING_RABBITMQ_USERNAME"
                },
                "--rabbitmq-failure-host": {
                    "dest": "rabbitmq_failure_host",
                    "metavar": "SENZING_RABBITMQ_FAILURE_HOST",
                    "help": "RabbitMQ host. Default: SENZING_RABBITMQ_HOST"
                },
                "--rabbitmq-failure-port": {
                    "dest": "rabbitmq_failure_port",
                    "metavar": "SENZING_RABBITMQ_FAILURE_PORT",
                    "help": "RabbitMQ port. Default: SENZING_RABBITMQ_PORT"
                },
                "--rabbitmq-failure-password": {
                    "dest": "rabbitmq_failure_password",
                    "metavar": "SENZING_RABBITMQ_FAILURE_PASSWORD",
                    "help": "RabbitMQ password. Default: SENZING_RABBITMQ_PASSWORD"
                },
                "--rabbitmq-failure-exchange": {
                    "dest": "rabbitmq_failure_exchange",
                    "metavar": "SENZING_RABBITMQ_FAILURE_EXCHANGE",
                    "help": "RabbitMQ exchange for failures. Default: SENZING_RABBITMQ_EXCHANGE"
                },
                "--rabbitmq-failure-queue": {
                    "dest": "rabbitmq_failure_queue",
                    "metavar": "SENZING_RABBITMQ_FAILURE_QUEUE",
                    "help": "RabbitMQ queue for failures. Default: senzing-rabbitmq-failure-queue"
                },
                "--rabbitmq-failure-routing-key": {
                    "dest": "rabbitmq_failure_routing_key",
                    "metavar": "SENZING_RABBITMQ_FAILURE_ROUTING_KEY",
                    "help": "RabbitMQ routing key for failures. Default: senzing.failure"
                },
                "--rabbitmq-failure-username": {
                    "dest": "rabbitmq_failure_username",
                    "metavar": "SENZING_RABBITMQ_FAILURE_USERNAME",
                    "help": "RabbitMQ username. Default: SENZING_RABBITMQ_USERNAME"
                },
            },
        },
        'sleep': {
            "help": 'Do nothing but sleep. For Docker testing.',
            "arguments": {
                "--sleep-time-in-seconds": {
                    "dest": "sleep_time_in_seconds",
                    "metavar": "SENZING_SLEEP_TIME_IN_SECONDS",
                    "help": "Sleep time in seconds. DEFAULT: 0 (infinite)"
                },
            },
        },
        'sqs': {
            "help": 'Read JSON Lines from AWS SQS queue.',
            "argument_aspects": ["common", "sqs_base"],
        },
        'sqs-withinfo': {
            "help": 'Read JSON Lines from AWS SQS queue.  Return info to a queue.',
            "argument_aspects": ["common", "sqs_base"],
            "arguments": {
                "--sqs-failure-queue-url": {
                    "dest": "sqs_failure_queue_url",
                    "metavar": "SENZING_SQS_FAILURE_QUEUE_URL",
                    "help": "AWS SQS URL for failures. Default: none"
                },
                "--sqs-info-queue-url": {
                    "dest": "sqs_info_queue_url",
                    "metavar": "SENZING_SQS_INFO_QUEUE_URL",
                    "help": "AWS SQS URL for info. Default: none"
                },
            },
        },
        'url': {
            "help": 'Read JSON Lines from URL-addressable file.',
            "argument_aspects": ["common"],
            "arguments": {
                "-input-url": {
                    "dest": "input_url",
                    "metavar": "SENZING_INPUT_URL",
                    "help": "URL to file of JSON lines."
                },
            },
        },
        'version': {
            "help": 'Print version of program.',
        },
        'docker-acceptance-test': {
            "help": 'For Docker acceptance testing.',
        },
    }

    # Define argument_aspects.

    argument_aspects = {
        "common": {
            "--data-source": {
                "dest": "data_source",
                "metavar": "SENZING_DATA_SOURCE",
                "help": "Data Source."
            },
            "--delay-in-seconds": {
                "dest": "delay_in_seconds",
                "metavar": "SENZING_DELAY_IN_SECONDS",
                "help": "Delay before processing in seconds. DEFAULT: 0"
            },
            "--debug": {
                "dest": "debug",
                "action": "store_true",
                "help": "Enable debugging. (SENZING_DEBUG) Default: False"
            },
            "--engine-configuration-json": {
                "dest": "engine_configuration_json",
                "metavar": "SENZING_ENGINE_CONFIGURATION_JSON",
                "help": "Advanced Senzing engine configuration. Default: none"
            },
            "--entity-type": {
                "dest": "entity_type",
                "metavar": "SENZING_ENTITY_TYPE",
                "help": "Entity type."
            },
            "--monitoring-period-in-seconds": {
                "dest": "monitoring_period_in_seconds",
                "metavar": "SENZING_MONITORING_PERIOD_IN_SECONDS",
                "help": "Period, in seconds, between monitoring reports. Default: 600"
            },
            "--threads-per-process": {
                "dest": "threads_per_process",
                "metavar": "SENZING_THREADS_PER_PROCESS",
                "help": "Number of threads per process. Default: 4"
            },
        },
        "kafka_base": {
            "--kafka-bootstrap-server": {
                "dest": "kafka_bootstrap_server",
                "metavar": "SENZING_KAFKA_BOOTSTRAP_SERVER",
                "help": "Kafka bootstrap server. Default: localhost:9092"
            },
            "--kafka-group": {
                "dest": "kafka_group",
                "metavar": "SENZING_KAFKA_GROUP",
                "help": "Kafka group. Default: senzing-kafka-group"
            },
            "--kafka-topic": {
                "dest": "kafka_topic",
                "metavar": "SENZING_KAFKA_TOPIC",
                "help": "Kafka topic. Default: senzing-kafka-topic"
            },
        },
        "rabbitmq_base": {
            "--rabbitmq-exchange": {
                "dest": "rabbitmq_exchange",
                "metavar": "SENZING_RABBITMQ_EXCHANGE",
                "help": "RabbitMQ exchange. Default: senzing-rabbitmq-exchange"
            },
            "--rabbitmq-host": {
                "dest": "rabbitmq_host",
                "metavar": "SENZING_RABBITMQ_HOST",
                "help": "RabbitMQ host. Default: localhost:5672"
            },
            "--rabbitmq-port": {
                "dest": "rabbitmq_port",
                "metavar": "SENZING_RABBITMQ_PORT",
                "help": "RabbitMQ port. Default: 5672"
            },
            "--rabbitmq-password": {
                "dest": "rabbitmq_password",
                "metavar": "SENZING_RABBITMQ_PASSWORD",
                "help": "RabbitMQ password. Default: bitnami"
            },
            "--rabbitmq-queue": {
                "dest": "rabbitmq_queue",
                "metavar": "SENZING_RABBITMQ_QUEUE",
                "help": "RabbitMQ queue. Default: senzing-rabbitmq-queue"
            },
            "--rabbitmq-use-existing-entities": {
                "dest": "rabbitmq_use_existing_entities",
                "metavar": "SENZING_RABBITMQ_USE_EXISTNG_ENTITIES",
                "help": "Connect to an existing queue using its settings. An error is thrown if the queue does not exist. If False, it will create a queue if one does not exist with the specified name. If it exists, then it will attempt to connect, checking the settings match. Default: True"
            },
            "--rabbitmq-username": {
                "dest": "rabbitmq_username",
                "metavar": "SENZING_RABBITMQ_USERNAME",
                "help": "RabbitMQ username. Default: user"
            },
            "--rabbitmq-prefetch-count": {
                "dest": "rabbitmq_prefetch_count",
                "metavar": "SENZING_RABBITMQ_PREFETCH_COUNT",
                "help": "RabbitMQ prefetch-count. Default: 50"
            }
        },
        "sqs_base": {
            "--sqs-queue-url": {
                "dest": "sqs_queue_url",
                "metavar": "SENZING_SQS_QUEUE_URL",
                "help": "AWS SQS URL. Default: none"
            },
        },
    }

    # Augment "subcommands" variable with arguments specified by aspects.

    for subcommand, subcommand_value in subcommands.items():
        if 'argument_aspects' in subcommand_value:
            for aspect in subcommand_value['argument_aspects']:
                if 'arguments' not in subcommands[subcommand]:
                    subcommands[subcommand]['arguments'] = {}
                arguments = argument_aspects.get(aspect, {})
                for argument, argument_value in arguments.items():
                    subcommands[subcommand]['arguments'][argument] = argument_value

    parser = argparse.ArgumentParser(prog="init-container.py", description="Initialize Senzing installation. For more information, see https://github.com/Senzing/docker-init-container")
    subparsers = parser.add_subparsers(dest='subcommand', help='Subcommands (SENZING_SUBCOMMAND):')

    for subcommand_key, subcommand_values in subcommands.items():
        subcommand_help = subcommand_values.get('help', "")
        subcommand_arguments = subcommand_values.get('arguments', {})
        subparser = subparsers.add_parser(subcommand_key, help=subcommand_help)
        for argument_key, argument_values in subcommand_arguments.items():
            subparser.add_argument(argument_key, **argument_values)

    return parser

# -----------------------------------------------------------------------------
# Message handling
# -----------------------------------------------------------------------------

# 1xx Informational (i.e. logging.info())
# 3xx Warning (i.e. logging.warning())
# 5xx User configuration issues (either logging.warning() or logging.err() for Client errors)
# 7xx Internal error (i.e. logging.error for Server errors)
# 9xx Debugging (i.e. logging.debug())


MESSAGE_INFO = 100
MESSAGE_WARN = 300
MESSAGE_ERROR = 700
MESSAGE_DEBUG = 900

message_dictionary = {
    "100": "senzing-" + SENZING_PRODUCT_ID + "{0:04d}I",
    "103": "Kafka topic: {0}; message: {1}; error: {2}; error: {3}",
    "120": "Sleeping for requested delay of {0} seconds.",
    "121": "Adding JSON to failure queue: {0}",
    "122": "Quitting time!  Error: {0}",
    "123": "Total     memory: {0:>15} bytes",
    "124": "Available memory: {0:>15} bytes",
    "125": "G2 engine statistics: {0}",
    "126": "G2 project statistics: {0}",
    "127": "Monitor: {0}",
    "128": "Adding JSON to info queue: {0}",
    "129": "{0} is running.",
    "130": "RabbitMQ channel closed by the broker. Shutting down thread {0}. Error: {1}",
    "140": "System Resources:",
    "141": "    Physical cores: {0}",
    "142": "     Logical cores: {0}",
    "143": "      Total Memory: {0:.1f} GB",
    "144": "  Available Memory: {0:.1f} GB",
    "145": "Resource requested:",
    "146": "                    Processes: {0}",
    "147": "          Threads per process: {0}",
    "148": "    Minimum recommended cores: {0}",
    "149": "   Minimum recommended memory: {0:.1f} GB",
    "150": "Insertion test: {0} records inserted in {1}ms with an average of {2:.2f}ms per insert.",
    "151": "For database tuning help, see: https://senzing.zendesk.com/hc/en-us/sections/360000386433-Technical-Database",
    "152": "Sleeping {0} seconds before deploying administrative threads.",
    "153": "Created datasource {0}. Return code: {1}",
    "154": "Sleeping for a requested {0} seconds before exiting.",
    "160": "{0} LICENSE {0}",
    "161": "          Version: {0} ({1})",
    "162": "         Customer: {0}",
    "163": "             Type: {0}",
    "164": "  Expiration date: {0}",
    "165": "  Expiration time: {0} days until expiration",
    "166": "          Records: {0}",
    "167": "         Contract: {0}",
    "168": "  Expiration time: EXPIRED {0} days ago",
    "180": "User-supplied Governor loaded from {0}.",
    "181": "User-supplied InfoFilter loaded from {0}.",
    "190": "Thread: {0} AWS SQS Long-polling: No messages from {1}",
    "191": "Thread: {0} Exiting. No messages from {1}.",
    "201": "Python 'psutil' not installed. Could not report memory. Error: {0}",
    "202": "Non-fatal exception on Line {0}: {1} Error: {2}",
    "203": "          WARNING: License will expire soon. Only {0} days left.",
    "221": "AWS SQS redrive: {0}",
    "292": "Configuration change detected.  Old: {0} New: {1}",
    "293": "For information on warnings and errors, see https://github.com/Senzing/stream-loader#errors",
    "294": "Version: {0}  Updated: {1}",
    "295": "Sleeping infinitely.",
    "296": "Sleeping {0} seconds.",
    "297": "Enter {0}",
    "298": "Exit {0}",
    "299": "{0}",
    "300": "senzing-" + SENZING_PRODUCT_ID + "{0:04d}W",
    "401": "Failure queue not open.  Could not add: {0}",
    "402": "Info queue not open.  Could not add: {0}",
    "403": "Bad file protocol in --input-file-name: {0}.",
    "404": "Kafka topic: {0} BufferError: {1} Message: {2}",
    "405": "Kafka topic: {0} KafkaException: {1} Message: {2}",
    "406": "Kafka topic: {0} NotImplemented: {1} Message: {2}",
    "407": "Kafka topic: {0} Unknown error: {1} Message: {2}",
    "408": "Kafka topic: {0}; message: {1}; error: {2}; error: {3}",
    "410": "RabbitMQ queue: {0} Unknown RabbitMQ error when connecting: {1}.",
    "411": "RabbitMQ queue: {0} Unknown RabbitMQ error: {1} Message: {2}",
    "412": "RabbitMQ queue: {0} AMQPConnectionError: {1} Could not connect to RabbitMQ host at {2}. The host name maybe wrong, it may not be ready, or your credentials are incorrect. See the RabbitMQ log for more details.",
    "413": "SQS queue: {0} Unknown SQS error: {1} Message: {2}",
    "414": "The exchange {0} and/or the queue {1} exist but are configured with different parameters. Set rabbitmq-use-existing-entities to True to connect to the preconfigured exchange and queue, or delete the existing exchange and queue and try again.",
    "415": "The exchange {0} and/or the queue {1} do not exist. Create them, or set rabbitmq-use-existing-entities to False to have stream-loader create them.",
    "416": "Candidate for SQS dead-letter queue: {0}",
    "499": "{0}",
    "500": "senzing-" + SENZING_PRODUCT_ID + "{0:04d}E",
    "551": "Missing G2 database URL.",
    "552": "SENZING_DATA_SOURCE not set.",
    "553": "SENZING_ENTITY_TYPE not set.",
    "554": "Running with less than the recommended total memory of {0} GiB.",
    "555": "Running with less than the recommended available memory of {0} GiB.",
    "556": "SENZING_KAFKA_BOOTSTRAP_SERVER not set. See ./stream-loader.py kafka --help.",
    "557": "Invalid JSON received: {0} Error: {1}",
    "558": "LD_LIBRARY_PATH environment variable not set.",
    "559": "PYTHONPATH environment variable not set.",
    "561": "Unknown RabbitMQ error when connecting: {0}.",
    "562": "Could not connect to RabbitMQ host at {1}. The host name maybe wrong, it may not be ready, or your credentials are incorrect. See the RabbitMQ log for more details. Error: {0}",
    "563": "Could not perform database performance test.",
    "564": "Database performance of {0:.2f}ms per insert is slower than the recommended minimum performance of {1:.2f}ms per insert",
    "565": "System has {0} cores which is less than the recommended minimum of {1} cores for this configuration.",
    "566": "System has {0:.1f} GB memory which is less than the recommended minimum of {1:.1f} GB memory",
    "695": "Unknown database scheme '{0}' in database url '{1}'",
    "696": "Bad SENZING_SUBCOMMAND: {0}.",
    "697": "No processing done.",
    "698": "Program terminated with error.",
    "699": "{0}",
    "700": "senzing-" + SENZING_PRODUCT_ID + "{0:04d}E",
    "721": "Running low on workers.  May need to restart",
    "722": "Kafka commit failed for {0} Error: {1}",
    "723": "Kafka poll error: {0}",
    "726": "Could not do performance test. G2 Translation error. Error: {0}",
    "727": "Could not do performance test. G2 module initialization error. Error: {0}",
    "728": "Could not do performance test. G2 generic exception. Error: {0}",
    "729": "Could not do performance test. Error: {0}",
    "730": "There are not enough safe characters to do the translation. Unsafe Characters: {0}; Safe Characters: {1}",
    "880": "Unspecific error when {1}. Error: {0}",
    "885": "License has expired.",
    "886": "G2Engine.addRecord() bad return code: {0}; JSON: {1}",
    "888": "G2Engine.addRecord() G2ModuleNotInitialized: {0}; JSON: {1}",
    "889": "G2Engine.addRecord() G2ModuleGenericException: {0}; JSON: {1}",
    "890": "G2Engine.addRecord() Exception: {0}; JSON: {1}",
    "891": "Original and new database URLs do not match. Original URL: {0}; Reconstructed URL: {1}",
    "892": "Could not initialize G2Product with '{0}'. Error: {1}",
    "893": "Could not initialize G2Hasher with '{0}'. Error: {1}",
    "894": "Could not initialize G2Diagnostic with '{0}'. Error: {1}",
    "895": "Could not initialize G2Audit with '{0}'. Error: {1}",
    "896": "Could not initialize G2ConfigMgr with '{0}'. Error: {1}",
    "897": "Could not initialize G2Config with '{0}'. Error: {1}",
    "898": "Could not initialize G2Engine with '{0}'. Error: {1}",
    "899": "{0}",
    "900": "senzing-" + SENZING_PRODUCT_ID + "{0:04d}D",
    "901": "Queued: {0}",
    "902": "Processed: {0}",
    "903": "Thread: {0} queued: {1}",
    "904": "Thread: {0} processed: {1}",
    "910": "Adding JSON to info queue: {0}",
    "911": "Adding JSON to failure queue: {0}",
    "998": "Debugging enabled.",
    "999": "{0}",
}


def message(index, *args):
    index_string = str(index)
    template = message_dictionary.get(index_string, "No message for index {0}.".format(index_string))
    return template.format(*args)


def message_generic(generic_index, index, *args):
    index_string = str(index)
    return "{0} {1}".format(message(generic_index, index), message(index, *args))


def message_info(index, *args):
    return message_generic(MESSAGE_INFO, index, *args)


def message_warning(index, *args):
    return message_generic(MESSAGE_WARN, index, *args)


def message_error(index, *args):
    return message_generic(MESSAGE_ERROR, index, *args)


def message_debug(index, *args):
    return message_generic(MESSAGE_DEBUG, index, *args)


def get_exception():
    ''' Get details about an exception. '''
    exception_type, exception_object, traceback = sys.exc_info()
    frame = traceback.tb_frame
    line_number = traceback.tb_lineno
    filename = frame.f_code.co_filename
    linecache.checkcache(filename)
    line = linecache.getline(filename, line_number, frame.f_globals)
    return {
        "filename": filename,
        "line_number": line_number,
        "line": line.strip(),
        "exception": exception_object,
        "type": exception_type,
        "traceback": traceback,
    }

# -----------------------------------------------------------------------------
# Database URL parsing
# -----------------------------------------------------------------------------


def translate(map, astring):
    new_string = str(astring)
    for key, value in map.items():
        new_string = new_string.replace(key, value)
    return new_string


def get_unsafe_characters(astring):
    result = []
    for unsafe_character in unsafe_character_list:
        if unsafe_character in astring:
            result.append(unsafe_character)
    return result


def get_safe_characters(astring):
    result = []
    for safe_character in safe_character_list:
        if safe_character not in astring:
            result.append(safe_character)
    return result


def parse_database_url(original_senzing_database_url):
    ''' Given a canonical database URL, decompose into URL components. '''

    result = {}

    # Get the value of SENZING_DATABASE_URL environment variable.

    senzing_database_url = original_senzing_database_url

    # Create lists of safe and unsafe characters.

    unsafe_characters = get_unsafe_characters(senzing_database_url)
    safe_characters = get_safe_characters(senzing_database_url)

    # Detect an error condition where there are not enough safe characters.

    if len(unsafe_characters) > len(safe_characters):
        logging.error(message_error(730, unsafe_characters, safe_characters))
        return result

    # Perform translation.
    # This makes a map of safe character mapping to unsafe characters.
    # "senzing_database_url" is modified to have only safe characters.

    translation_map = {}
    safe_characters_index = 0
    for unsafe_character in unsafe_characters:
        safe_character = safe_characters[safe_characters_index]
        safe_characters_index += 1
        translation_map[safe_character] = unsafe_character
        senzing_database_url = senzing_database_url.replace(unsafe_character, safe_character)

    # Parse "translated" URL.

    parsed = urlparse(senzing_database_url)
    schema = parsed.path.strip('/')

    # Construct result.

    result = {
        'scheme': translate(translation_map, parsed.scheme),
        'netloc': translate(translation_map, parsed.netloc),
        'path': translate(translation_map, parsed.path),
        'params': translate(translation_map, parsed.params),
        'query': translate(translation_map, parsed.query),
        'fragment': translate(translation_map, parsed.fragment),
        'username': translate(translation_map, parsed.username),
        'password': translate(translation_map, parsed.password),
        'hostname': translate(translation_map, parsed.hostname),
        'port': translate(translation_map, parsed.port),
        'schema': translate(translation_map, schema),
    }

    # For safety, compare original URL with reconstructed URL.

    url_parts = [
        result.get('scheme'),
        result.get('netloc'),
        result.get('path'),
        result.get('params'),
        result.get('query'),
        result.get('fragment'),
    ]
    test_senzing_database_url = urlunparse(url_parts)
    if test_senzing_database_url != original_senzing_database_url:
        logging.warning(message_warning(891, original_senzing_database_url, test_senzing_database_url))

    # Return result.

    return result

# -----------------------------------------------------------------------------
# Configuration
# -----------------------------------------------------------------------------


def get_g2_database_url_specific(generic_database_url):
    ''' Given a canonical database URL, transform to the specific URL. '''

    result = ""
    parsed_database_url = parse_database_url(generic_database_url)
    scheme = parsed_database_url.get('scheme')

    # Format database URL for a particular database.

    if scheme in ['mysql']:
        result = "{scheme}://{username}:{password}@{hostname}:{port}/?schema={schema}".format(**parsed_database_url)
    elif scheme in ['postgresql']:
        result = "{scheme}://{username}:{password}@{hostname}:{port}:{schema}/".format(**parsed_database_url)
    elif scheme in ['db2']:
        result = "{scheme}://{username}:{password}@{schema}".format(**parsed_database_url)
    elif scheme in ['sqlite3']:
        result = "{scheme}://{netloc}{path}".format(**parsed_database_url)
    elif scheme in ['mssql']:
        result = "{scheme}://{username}:{password}@{schema}".format(**parsed_database_url)
    else:
        logging.error(message_error(695, scheme, generic_database_url))

    return result


def get_configuration(args):
    ''' Order of precedence: CLI, OS environment variables, INI file, default. '''
    result = {}

    # Copy default values into configuration dictionary.

    for key, value in list(configuration_locator.items()):
        result[key] = value.get('default', None)

    # "Prime the pump" with command line args. This will be done again as the last step.

    for key, value in list(args.__dict__.items()):
        new_key = key.format(subcommand.replace('-', '_'))
        if value:
            result[new_key] = value

    # Copy OS environment variables into configuration dictionary.

    for key, value in list(configuration_locator.items()):
        os_env_var = value.get('env', None)
        if os_env_var:
            os_env_value = os.getenv(os_env_var, None)
            if os_env_value:
                result[key] = os_env_value

    # Copy 'args' into configuration dictionary.

    for key, value in list(args.__dict__.items()):
        new_key = key.format(subcommand.replace('-', '_'))
        if value:
            result[new_key] = value

    # Add program information.

    result['program_version'] = __version__
    result['program_updated'] = __updated__

    # Special case: subcommand from command-line

    if args.subcommand:
        result['subcommand'] = args.subcommand

    # Special case: Change boolean strings to booleans.

    booleans = [
        'debug',
        'exit_on_empty_queue',
        'rabbitmq_use_existing_entities',
        'skip_database_performance_test',
        'sqs_dead_letter_queue_enabled',
    ]
    for boolean in booleans:
        boolean_value = result.get(boolean)
        if isinstance(boolean_value, str):
            boolean_value_lower_case = boolean_value.lower()
            if boolean_value_lower_case in ['true', '1', 't', 'y', 'yes']:
                result[boolean] = True
            else:
                result[boolean] = False

    # Special case: Change integer strings to integers.

    integers = [
        'configuration_check_frequency_in_seconds',
        'delay_in_seconds',
        'exit_sleep_time_in_seconds',
        'expiration_warning_in_days',
        'log_license_period_in_seconds',
        'monitoring_period_in_seconds',
        'queue_maxsize',
        'rabbitmq_prefetch_count',
        'sleep_time_in_seconds',
        'sqs_wait_time_seconds',
        'threads_per_process',
    ]
    for integer in integers:
        integer_string = result.get(integer)
        result[integer] = int(integer_string)

    # Special case:  Tailored database URL

    result['g2_database_url_specific'] = get_g2_database_url_specific(result.get("g2_database_url_generic"))

    # Initialize counters.

    result['counter_processed_records'] = 0
    result['counter_queued_records'] = 0
    result['counter_bad_records'] = 0
    result['kafka_ack_elapsed'] = 0
    result['kafka_poll_elapsed'] = 0
    result['rabbitmq_ack_elapsed'] = 0
    result['rabbitmq_poll_elapsed'] = 0

    return result


def validate_configuration(config):
    ''' Check aggregate configuration from commandline options, environment variables, config files, and defaults. '''

    user_warning_messages = []
    user_error_messages = []

    if not config.get('g2_database_url_generic'):
        user_error_messages.append(message_error(551))

    # Perform subcommand specific checking.

    subcommand = config.get('subcommand')

    if subcommand in ['kafka', 'stdin', 'url']:

        if not config.get('ld_library_path'):
            user_error_messages.append(message_error(558))

        if not config.get('python_path'):
            user_error_messages.append(message_error(559))

    if subcommand in ['stdin']:

        if not config.get('data_source'):
            user_warning_messages.append(message_warning(552))

        if not config.get('entity_type'):
            user_warning_messages.append(message_warning(553))

    if subcommand in ['kafka']:

        if not config.get('kafka_bootstrap_server'):
            user_error_messages.append(message_error(556))

    # Log warning messages.

    for user_warning_message in user_warning_messages:
        logging.warning(user_warning_message)

    # Log error messages.

    for user_error_message in user_error_messages:
        logging.error(user_error_message)

    # Log where to go for help.

    if len(user_warning_messages) > 0 or len(user_error_messages) > 0:
        logging.info(message_info(293))

    # If there are error messages, exit.

    if len(user_error_messages) > 0:
        exit_error(697)


def redact_configuration(config):
    ''' Return a shallow copy of config with certain keys removed. '''
    result = config.copy()
    for key in keys_to_redact:
        try:
            result.pop(key)
        except:
            pass
    return result

# -----------------------------------------------------------------------------
# Class: Governor
# -----------------------------------------------------------------------------


class Governor:

    def __init__(self, g2_engine=None, hint=None, *args, **kwargs):
        self.g2_engine = g2_engine
        self.hint = hint

    def govern(self, *args, **kwargs):
        return

    def close(self):
        return

    def __enter__(self):
        return self

    def __exit__(self, type, value, traceback):
        self.close()

# -----------------------------------------------------------------------------
# Class: InfoFilter
# -----------------------------------------------------------------------------


class InfoFilter:

    def __init__(self, g2_engine=None, *args, **kwargs):
        self.g2_engine = g2_engine

    def filter(self, message=None, *args, **kwargs):
        return message

# -----------------------------------------------------------------------------
# Class: WriteG2Thread
# -----------------------------------------------------------------------------


class WriteG2Thread(threading.Thread):

    def __init__(self, config, g2_engine, g2_configuration_manager, governor):
        threading.Thread.__init__(self)
        self.config = config
        self.g2_engine = g2_engine
        self.g2_configuration_manager = g2_configuration_manager
        self.governor = governor
        self.info_filter = InfoFilter(g2_engine=g2_engine)

    def add_to_failure_queue(self, jsonline):
        '''Default behavior. This may be implemented in the subclass.'''
        assert type(jsonline) == str
        logging.info(message_info(121, jsonline))
        return True

    def add_to_info_queue(self, jsonline):
        '''Default behavior. This may be implemented in the subclass.'''
        assert type(jsonline) == str
        logging.info(message_info(128, jsonline))

    def filter_info_message(self, message=None):
        assert type(message) == str
        return self.info_filter.filter(message=message)

    def govern(self):
        return self.governor.govern()

    def is_time_to_check_g2_configuration(self):
        now = time.time()
        next_check_time = self.config.get('last_configuration_check', time.time()) + self.config.get('configuration_check_frequency_in_seconds')
        return now > next_check_time

    def is_g2_default_configuration_changed(self):

        # Update early to avoid "thundering heard problem".

        self.config['last_configuration_check'] = time.time()

        # Get active Configuration ID being used by g2_engine.

        active_config_id = bytearray()
        self.g2_engine.getActiveConfigID(active_config_id)

        # Get most current Configuration ID from G2 database.

        default_config_id = bytearray()
        self.g2_configuration_manager.getDefaultConfigID(default_config_id)

        # Determine if configuration has changed.

        result = active_config_id != default_config_id
        if result:
            logging.info(message_info(292, active_config_id.decode(), default_config_id.decode()))

        return result

    def update_active_g2_configuration(self):

        # Get most current Configuration ID from G2 database.

        default_config_id = bytearray()
        self.g2_configuration_manager.getDefaultConfigID(default_config_id)

        # Apply new configuration to g2_engine.

        self.g2_engine.reinitV2(default_config_id)

    def add_record(self, jsonline):
        ''' Send a record to Senzing. '''
        assert type(jsonline) == str
        json_dictionary = json.loads(jsonline)
        data_source = str(json_dictionary.get('DATA_SOURCE', self.config.get("data_source")))
        record_id = json_dictionary.get('RECORD_ID')
        if record_id is not None:
            record_id = str(record_id)

        try:
            self.g2_engine.addRecord(data_source, record_id, jsonline)
        except Exception as err:
            if self.is_g2_default_configuration_changed():
                self.update_active_g2_configuration()
                try:
                    self.g2_engine.addRecord(data_source, record_id, jsonline)
                except Exception as err:
                    raise err
            else:
                raise err
        return

    def add_record_withinfo(self, jsonline):
        ''' Send a record to Senzing and return the "info" returned by Senzing. '''
        assert type(jsonline) == str
        json_dictionary = json.loads(jsonline)
        data_source = str(json_dictionary.get('DATA_SOURCE', self.config.get("data_source")))
        record_id = json_dictionary.get('RECORD_ID')
        if record_id is not None:
            record_id = str(record_id)
        response_bytearray = bytearray()
        try:
            self.g2_engine.addRecordWithInfo(data_source, record_id, jsonline, response_bytearray)
        except Exception as err:
            if self.is_g2_default_configuration_changed():
                self.update_active_g2_configuration()
                try:
                    self.g2_engine.addRecordWithInfo(data_source, record_id, jsonline, response_bytearray)
                except Exception as err:
                    raise err
            else:
                raise err
        return response_bytearray.decode()

    def send_jsonline_to_g2_engine(self, jsonline):
        '''Send the JSONline to G2 engine.
           Returns True if jsonline delivered to Senzing
           or to Failure Queue.
        '''
        assert type(jsonline) == str
        result = True

        # Periodically, check for configuration update.

        if self.is_time_to_check_g2_configuration():
            if self.is_g2_default_configuration_changed():
                self.update_active_g2_configuration()

        # Add Record to Senzing G2.

        try:
            self.add_record(jsonline)
        except G2Exception.G2ModuleNotInitialized as err:
            result = False
            exit_error(888, err, jsonline)
        except G2Exception.G2ModuleGenericException as err:
            logging.error(message_error(889, err, jsonline))
            result = self.add_to_failure_queue(str(jsonline))
        except Exception as err:
            logging.error(message_error(890, err, jsonline))
            result = self.add_to_failure_queue(str(jsonline))

        logging.debug(message_debug(904, threading.current_thread().name, jsonline))

        return result

    def send_jsonline_to_g2_engine_withinfo(self, jsonline):
        '''Send the JSONline to G2 engine.
           Returns True if jsonline delivered to Senzing
           or to Failure Queue.
        '''
        assert type(jsonline) == str
        result = True

        # Periodically, check for configuration update.

        if self.is_time_to_check_g2_configuration():
            if self.is_g2_default_configuration_changed():
                self.update_active_g2_configuration()

        # Add Record to Senzing G2.

        info_json = None
        try:
            info_json = self.add_record_withinfo(jsonline)
        except G2Exception.G2ModuleNotInitialized as err:
            result = self.add_to_failure_queue(str(jsonline))
            exit_error(888, err, jsonline)
        except G2Exception.G2ModuleGenericException as err:
            result = self.add_to_failure_queue(str(jsonline))
            logging.error(message_error(889, err, jsonline))
        except Exception as err:
            result = self.add_to_failure_queue(str(jsonline))
            logging.error(message_error(890, err, jsonline))

        # If successful add_record_withinfo().

        if info_json:

            # Allow user to manipulate the Info message.

            filtered_info_json = self.filter_info_message(message=info_json)

            # Put "info" on info queue.

            if filtered_info_json:
                self.add_to_info_queue(filtered_info_json)
                logging.debug(message_debug(904, threading.current_thread().name, filtered_info_json))

        return result

# -----------------------------------------------------------------------------
# Class: ReadKafkaWriteG2Thread
# -----------------------------------------------------------------------------


class ReadKafkaWriteG2Thread(WriteG2Thread):

    def __init__(self, config, g2_engine, g2_configuration_manager, governor):
        super().__init__(config, g2_engine, g2_configuration_manager, governor)

    def run(self):
        '''Process for reading lines from Kafka and feeding them to a process_function() function'''

        logging.info(message_info(129, threading.current_thread().name))

        # Create Kafka client.

        consumer_configuration = {
            'bootstrap.servers': self.config.get('kafka_bootstrap_server'),
            'group.id': self.config.get("kafka_group"),
            'enable.auto.commit': False,
            'auto.offset.reset': 'earliest'
            }
        consumer = confluent_kafka.Consumer(consumer_configuration)
        consumer.subscribe([self.config.get("kafka_topic")])

        # Data to be inserted into messages.

        data_source = self.config.get('data_source')
        entity_type = self.config.get('entity_type')

        # In a loop, get messages from Kafka.

        while True:

            # Invoke Governor.

            self.govern()

            # Get message from Kafka queue.
            # Timeout quickly to allow other co-routines to process.

            kafka_message = consumer.poll(1.0)

            # Handle non-standard Kafka output.

            if kafka_message is None:
                continue
            if kafka_message.error():
                if kafka_message.error().code() == confluent_kafka.KafkaError._PARTITION_EOF:
                    continue
                else:
                    logging.error(message_error(723, kafka_message.error()))
                    continue

            # Construct and verify Kafka message.

            kafka_message_string = kafka_message.value().strip()
            if not kafka_message_string:
                continue
            logging.debug(message_debug(903, threading.current_thread().name, kafka_message_string))
            self.config['counter_queued_records'] += 1

            # Verify that message is valid JSON.

            try:
                kafka_message_dictionary = json.loads(kafka_message_string)
            except Exception as err:
                logging.info(message_debug(557, kafka_message_string, err))
                if self.add_to_failure_queue(str(kafka_message_string)):
                    try:
                        consumer.commit()
                    except Exception as err:
                        logging.error(message_error(722, kafka_message_string, err))
                continue

            # If needed, modify JSON message.

            if 'DATA_SOURCE' not in kafka_message_dictionary:
                kafka_message_dictionary['DATA_SOURCE'] = data_source
            if 'ENTITY_TYPE' not in kafka_message_dictionary:
                kafka_message_dictionary['ENTITY_TYPE'] = entity_type
            kafka_message_string = json.dumps(kafka_message_dictionary, sort_keys=True)

            # Send valid JSON to Senzing.

            if self.send_jsonline_to_g2_engine(kafka_message_string):

                # Record successful transfer to Senzing.

                self.config['counter_processed_records'] += 1

                # After successful import into Senzing, tell Kafka we're done with message.

                try:
                    consumer.commit()
                except Exception as err:
                    logging.error(message_error(722, kafka_message_string, err))

        consumer.close()

# -----------------------------------------------------------------------------
# Class: ReadKafkaWriteG2WithInfoThread
# -----------------------------------------------------------------------------


class ReadKafkaWriteG2WithInfoThread(WriteG2Thread):

    def __init__(self, config, g2_engine, g2_configuration_manager, governor):
        super().__init__(config, g2_engine, g2_configuration_manager, governor)
        self.info_producer = None
        self.info_topic = config.get("kafka_info_topic")
        self.failure_producer = None
        self.failure_topic = config.get("kafka_failure_topic")

    def on_kafka_delivery(error, message):
        message_topic = message.topic()
        message_value = message.value()
        message_error = message.error()
        logging.debug(message_debug(103, message_topic, message_value, message_error, error))
        if error is not None:
            logging.warning(message_warning(408, message_topic, message_value, message_error, error))

    def add_to_failure_queue(self, jsonline):
        '''
        Overwrite superclass method.
        Returns true if actually sent to failure queue.
        '''
        assert type(jsonline) == str

        result = True
        try:
            self.failure_producer.produce(self.failure_topic, jsonline, on_delivery=self.on_kafka_delivery)
            logging.info(message_info(911, jsonline))
        except BufferError as err:
            result = False
            logging.warning(message_warning(404, self.failure_topic, err, jsonline))
        except KafkaException as err:
            result = False
            logging.warning(message_warning(405, self.failure_topic, err, jsonline))
        except NotImplemented as err:
            result = False
            logging.warning(message_warning(406, self.failure_topic, err, jsonline))
        except Exception as err:
            result = False
            logging.warning(message_warning(407, self.failure_topic, err, jsonline))

        return result

    def add_to_info_queue(self, jsonline):
        '''Overwrite superclass method.'''
        assert type(jsonline) == str

        try:
            self.info_producer.produce(self.info_topic, jsonline, on_delivery=self.on_kafka_delivery)
            logging.debug(message_debug(910, jsonline))
        except BufferError as err:
            logging.warning(message_warning(404, self.info_topic, err, jsonline))
        except KafkaException as err:
            logging.warning(message_warning(405, self.info_topic, err, jsonline))
        except NotImplemented as err:
            logging.warning(message_warning(406, self.info_topic, err, jsonline))
        except Exception as err:
            logging.warning(message_warning(407, self.info_topic, err, jsonline))

    def run(self):
        '''Process for reading lines from Kafka and feeding them to a process_function() function'''

        logging.info(message_info(129, threading.current_thread().name))

        # Create Kafka client.

        consumer_configuration = {
            'bootstrap.servers': self.config.get('kafka_bootstrap_server'),
            'group.id': self.config.get("kafka_group"),
            'enable.auto.commit': False,
            'auto.offset.reset': 'earliest'
            }
        consumer = confluent_kafka.Consumer(consumer_configuration)
        consumer.subscribe([self.config.get("kafka_topic")])

        # Create Kafka Producer for "info".

        kafka_info_producer_configuration = {
            'bootstrap.servers': self.config.get('kafka_info_bootstrap_server')
        }
        self.info_producer = confluent_kafka.Producer(kafka_info_producer_configuration)

        # Create Kafka Producer for "failure".

        kafka_failure_producer_configuration = {
            'bootstrap.servers': self.config.get('kafka_failure_bootstrap_server')
        }
        self.failure_producer = confluent_kafka.Producer(kafka_failure_producer_configuration)

        # Data to be inserted into messages.

        data_source = self.config.get('data_source')
        entity_type = self.config.get('entity_type')

        # In a loop, get messages from Kafka.

        while True:

            # Invoke Governor.

            self.govern()

            # Get message from Kafka queue.
            # Timeout quickly to allow other co-routines to process.

            kafka_message = consumer.poll(1.0)

            # Handle non-standard Kafka output.

            if kafka_message is None:
                continue
            if kafka_message.error():
                if kafka_message.error().code() == confluent_kafka.KafkaError._PARTITION_EOF:
                    continue
                else:
                    logging.error(message_error(723, kafka_message.error()))
                    continue

            # Construct and verify Kafka message.

            kafka_message_string = kafka_message.value().strip()
            if not kafka_message_string:
                continue
            logging.debug(message_debug(903, threading.current_thread().name, kafka_message_string))
            self.config['counter_queued_records'] += 1

            # Verify that message is valid JSON.

            try:
                kafka_message_dictionary = json.loads(kafka_message_string)
            except Exception as err:
                logging.info(message_debug(557, kafka_message_string, err))
                if self.add_to_failure_queue(str(kafka_message_string)):
                    try:
                        consumer.commit()
                    except Exception as err:
                        logging.error(message_error(722, kafka_message_string, err))
                continue

            # If needed, modify JSON message.

            if 'DATA_SOURCE' not in kafka_message_dictionary:
                kafka_message_dictionary['DATA_SOURCE'] = data_source
            if 'ENTITY_TYPE' not in kafka_message_dictionary:
                kafka_message_dictionary['ENTITY_TYPE'] = entity_type
            kafka_message_string = json.dumps(kafka_message_dictionary, sort_keys=True)

            # Send valid JSON to Senzing.

            if self.send_jsonline_to_g2_engine_withinfo(kafka_message_string):

                # Record successful transfer to Senzing.

                self.config['counter_processed_records'] += 1

                # After successful import into Senzing, tell Kafka we're done with message.

                try:
                    consumer.commit()
                except Exception as err:
                    logging.error(message_error(722, kafka_message_string, err))

        consumer.close()

# -----------------------------------------------------------------------------
# Class: ReadRabbitMQWriteG2Thread
# -----------------------------------------------------------------------------


class ReadRabbitMQWriteG2Thread(WriteG2Thread):

    def __init__(self, config, g2_engine, g2_configuration_manager, governor):
        super().__init__(config, g2_engine, g2_configuration_manager, governor)

    def callback(self, channel, method, header, body):
        logging.debug(message_debug(903, threading.current_thread().name, body))
        self.config['counter_queued_records'] += 1

        # Invoke Governor.

        self.govern()

        # Verify that message is valid JSON.

        try:
            rabbitmq_message_dictionary = json.loads(body)
        except Exception as err:
            logging.info(message_debug(557, body, err))
            if self.add_to_failure_queue(str(body)):
                channel.basic_ack(delivery_tag=method.delivery_tag)
            return

        # If needed, modify JSON message.

        if 'DATA_SOURCE' not in rabbitmq_message_dictionary:
            rabbitmq_message_dictionary['DATA_SOURCE'] = self.data_source
        if 'ENTITY_TYPE' not in rabbitmq_message_dictionary:
            rabbitmq_message_dictionary['ENTITY_TYPE'] = self.entity_type
        rabbitmq_message_string = json.dumps(rabbitmq_message_dictionary, sort_keys=True)

        # Send valid JSON to Senzing.

        if self.send_jsonline_to_g2_engine(rabbitmq_message_string):

            # Record successful transfer to Senzing.

            self.config['counter_processed_records'] += 1

            # After successful import into Senzing, tell RabbitMQ we're done with message.

            channel.basic_ack(delivery_tag=method.delivery_tag)

    def run(self):
        '''Process for reading lines from RabbitMQ and feeding them to a process_function() function'''

        logging.info(message_info(129, threading.current_thread().name))

        # Get config parameters.

        rabbitmq_queue = self.config.get("rabbitmq_queue")
        rabbitmq_username = self.config.get("rabbitmq_username")
        rabbitmq_password = self.config.get("rabbitmq_password")
        rabbitmq_host = self.config.get("rabbitmq_host")
        rabbitmq_port = self.config.get("rabbitmq_port")
        rabbitmq_prefetch_count = self.config.get("rabbitmq_prefetch_count")
        rabbitmq_passive_declare = self.config.get("rabbitmq_use_existing_entities")
        self.data_source = self.config.get("data_source")
        self.entitiy_type = self.config.get("entity_type")

        # Connect to RabbitMQ queue.

        try:
            credentials = pika.PlainCredentials(rabbitmq_username, rabbitmq_password)
            connection = pika.BlockingConnection(pika.ConnectionParameters(host=rabbitmq_host, port=rabbitmq_port, credentials=credentials))
            channel = connection.channel()
            channel.queue_declare(queue=rabbitmq_queue, passive=rabbitmq_passive_declare)
            channel.basic_qos(prefetch_count=rabbitmq_prefetch_count)
            channel.basic_consume(on_message_callback=self.callback, queue=rabbitmq_queue)
        except pika.exceptions.AMQPConnectionError as err:
            exit_error(562, err, rabbitmq_host)
        except BaseException as err:
            exit_error(561, err)
        except Exception as err:
            exit_error(880, err, "creating RabbitMQ channel")

        # Start consuming.

        try:
            channel.start_consuming()
        except pika.exceptions.ChannelClosed as err:
            logging.info(message_info(130, threading.current_thread().name), err)
        except Exception as err:
            exit_error(880, err, "channel.start_consuming()")

# -----------------------------------------------------------------------------
# Class: ReadRabbitMQWriteG2WithInfoThread
# -----------------------------------------------------------------------------


class ReadRabbitMQWriteG2WithInfoThread(WriteG2Thread):

    def __init__(self, config, g2_engine, g2_configuration_manager, governor):
        super().__init__(config, g2_engine, g2_configuration_manager, governor)
        self.data_source = self.config.get("data_source")
        self.entitiy_type = self.config.get("entity_type")
        self.rabbitmq_info_queue = self.config.get("rabbitmq_info_queue")
        self.info_channel = None
        self.failure_channel = None

    def add_to_failure_queue(self, jsonline):
        '''
        Overwrite superclass method.
        Returns true if actually sent to failure queue.
        '''
        assert type(jsonline) == str
        result = True

        jsonline_bytes = jsonline.encode()
        try:
            self.failure_channel.basic_publish(
                exchange=self.rabbitmq_failure_exchange,
                routing_key=self.rabbitmq_failure_routing_key,
                body=jsonline_bytes,
                properties=pika.BasicProperties(
                    delivery_mode=2
                )
            )  # make message persistent
            logging.debug(message_debug(911, jsonline))

        except BaseException as err:
            result = False
            logging.warning(message_warning(411, self.rabbitmq_failure_exchange, err, jsonline))
        except Exception as err:
            exit_error(880, err, "failure_channel.basic_publish().")

        return result

    def add_to_info_queue(self, jsonline):
        '''Overwrite superclass method.'''
        assert type(jsonline) == str
        jsonline_bytes = jsonline.encode()
        try:
<<<<<<< HEAD
            # logging.warning("basic_publish to info exchange exchange=" + self.rabbitmq_info_exchange + " exchange " + 'senzing.info')
=======
>>>>>>> be36a037
            self.info_channel.basic_publish(
                exchange=self.rabbitmq_info_exchange,
                routing_key=self.rabbitmq_info_routing_key,
                body=jsonline_bytes,
                properties=pika.BasicProperties(
                    delivery_mode=2
                )
            )  # make message persistent
            logging.debug(message_debug(910, jsonline))

        except BaseException as err:
            logging.warning(message_warning(411, self.rabbitmq_info_exchange, err, jsonline))
        except Exception as err:
            exit_error(880, err, "info_channel.basic_publish().")

    def callback(self, channel, method, header, body):
        logging.debug(message_debug(903, threading.current_thread().name, body))
        self.config['counter_queued_records'] += 1

        # Invoke Governor.

        self.govern()

        # Verify that message is valid JSON.

        try:
            rabbitmq_message_dictionary = json.loads(body)
        except Exception as err:
            logging.info(message_debug(557, body, err))
            if self.add_to_failure_queue(str(body)):
                channel.basic_ack(delivery_tag=method.delivery_tag)
            return

        # If needed, modify JSON message.

        if 'DATA_SOURCE' not in rabbitmq_message_dictionary:
            rabbitmq_message_dictionary['DATA_SOURCE'] = self.data_source
        if 'ENTITY_TYPE' not in rabbitmq_message_dictionary:
            rabbitmq_message_dictionary['ENTITY_TYPE'] = self.entity_type
        rabbitmq_message_string = json.dumps(rabbitmq_message_dictionary, sort_keys=True)

        # Send valid JSON to Senzing.

        if self.send_jsonline_to_g2_engine_withinfo(rabbitmq_message_string):

            # Record successful transfer to Senzing.

            self.config['counter_processed_records'] += 1

            # After successful import into Senzing, tell RabbitMQ we're done with message.

            channel.basic_ack(delivery_tag=method.delivery_tag)

    def run(self):
        '''Process for reading lines from RabbitMQ and feeding them to a process_function() function'''

        logging.info(message_info(129, threading.current_thread().name))

        # Get config parameters.

        rabbitmq_host = self.config.get("rabbitmq_host")
        rabbitmq_port = self.config.get("rabbitmq_port")
        rabbitmq_password = self.config.get("rabbitmq_password")
        rabbitmq_queue = self.config.get("rabbitmq_queue")
        rabbitmq_username = self.config.get("rabbitmq_username")

        rabbitmq_info_host = self.config.get("rabbitmq_info_host")
        rabbitmq_info_port = self.config.get("rabbitmq_info_port")
        rabbitmq_info_password = self.config.get("rabbitmq_info_password")
        self.rabbitmq_info_exchange = self.config.get("rabbitmq_info_exchange")
        rabbitmq_info_queue = self.config.get("rabbitmq_info_queue")
        self.rabbitmq_info_routing_key = self.config.get("rabbitmq_info_routing_key")
        rabbitmq_info_username = self.config.get("rabbitmq_info_username")

        rabbitmq_failure_host = self.config.get("rabbitmq_failure_host")
        rabbitmq_failure_port = self.config.get("rabbitmq_failure_port")
        rabbitmq_failure_password = self.config.get("rabbitmq_failure_password")
        self.rabbitmq_failure_exchange = self.config.get("rabbitmq_failure_exchange")
        rabbitmq_failure_queue = self.config.get("rabbitmq_failure_queue")
        self.rabbitmq_failure_routing_key = self.config.get("rabbitmq_failure_routing_key")
        rabbitmq_failure_username = self.config.get("rabbitmq_failure_username")

        rabbitmq_prefetch_count = self.config.get("rabbitmq_prefetch_count")
        rabbitmq_passive_declare = self.config.get("rabbitmq_use_existing_entities")

        # Create RabbitMQ channel to publish "info".

        try:
            info_credentials = pika.PlainCredentials(rabbitmq_info_username, rabbitmq_info_password)
            info_connection = pika.BlockingConnection(pika.ConnectionParameters(host=rabbitmq_info_host, port=rabbitmq_info_port, credentials=info_credentials))
            self.info_channel = info_connection.channel()
            self.info_channel.exchange_declare(exchange=self.rabbitmq_info_exchange, passive=rabbitmq_passive_declare)
            info_queue = self.info_channel.queue_declare(queue=rabbitmq_info_queue, passive=rabbitmq_passive_declare)

            # if we are actively declaring, then we need to bind. If passive declare, we assume it is already set up
            if not rabbitmq_passive_declare:
                self.info_channel.queue_bind(exchange=self.rabbitmq_info_exchange, routing_key=self.rabbitmq_info_routing_key, queue=info_queue.method.queue)
        except (pika.exceptions.AMQPConnectionError) as err:
            exit_error(412, rabbitmq_info_queue, err, rabbitmq_info_host)
        except BaseException as err:
            exit_error(410, rabbitmq_info_queue, err)
        except Exception as err:
            exit_error(880, err, "creating RabbitMQ info channel")

        # Create RabbitMQ channel to publish "failure".

        try:
            failure_credentials = pika.PlainCredentials(rabbitmq_failure_username, rabbitmq_failure_password)
            failure_connection = pika.BlockingConnection(pika.ConnectionParameters(host=rabbitmq_failure_host, port=rabbitmq_failure_port, credentials=failure_credentials))
            self.failure_channel = failure_connection.channel()
            self.failure_channel.exchange_declare(exchange=self.rabbitmq_failure_exchange, passive=rabbitmq_passive_declare)
            failure_queue = self.failure_channel.queue_declare(queue=rabbitmq_failure_queue, passive=rabbitmq_passive_declare)

            # if we are actively declaring, then we need to bind. If passive declare, we assume it is already set up
            if not rabbitmq_passive_declare:
                self.failure_channel.queue_bind(exchange=self.rabbitmq_failure_exchange, routing_key=self.rabbitmq_failure_routing_key, queue=failure_queue.method.queue)
        except (pika.exceptions.AMQPConnectionError) as err:
            exit_error(412, rabbitmq_failure_queue, err, rabbitmq_failure_host)
        except BaseException as err:
            exit_error(410, rabbitmq_failure_queue, err)
        except Exception as err:
            exit_error(880, err, "creating RabbitMQ failure channel")

        # Create RabbitMQ channel to subscribe to records.

        try:
            credentials = pika.PlainCredentials(rabbitmq_username, rabbitmq_password)
            connection = pika.BlockingConnection(pika.ConnectionParameters(host=rabbitmq_host, port=rabbitmq_port, credentials=credentials))
            channel = connection.channel()
            channel.queue_declare(queue=rabbitmq_queue, passive=rabbitmq_passive_declare)
            channel.basic_qos(prefetch_count=rabbitmq_prefetch_count)
            channel.basic_consume(on_message_callback=self.callback, queue=rabbitmq_queue)
        except pika.exceptions.AMQPConnectionError as err:
            exit_error(562, err, rabbitmq_host)
        except BaseException as err:
            exit_error(561, err)
        except Exception as err:
            exit_error(880, err, "creating RabbitMQ channel")

        # Start consuming.

        try:
            channel.start_consuming()
        except pika.exceptions.ChannelClosed as err:
            logging.info(message_info(130, threading.current_thread().name), err)
        except Exception as err:
            exit_error(880, err, "channel.start_consuming()")

# -----------------------------------------------------------------------------
# Class: ReadSqsWriteG2Thread
# -----------------------------------------------------------------------------


class ReadSqsWriteG2Thread(WriteG2Thread):

    def __init__(self, config, g2_engine, g2_configuration_manager, governor):
        super().__init__(config, g2_engine, g2_configuration_manager, governor)
        self.data_source = self.config.get('data_source')
        self.entity_type = self.config.get('entity_type')
        self.exit_on_empty_queue = self.config.get('exit_on_empty_queue')
        self.failure_queue_url = config.get("sqs_failure_queue_url")
        self.queue_url = config.get("sqs_queue_url")
        self.sqs = boto3.client("sqs")
        self.sqs_dead_letter_queue_enabled = config.get('sqs_dead_letter_queue_enabled')
        self.sqs_wait_time_seconds = config.get('sqs_wait_time_seconds')

    def add_to_failure_queue(self, jsonline):
        '''
        Overwrite superclass method.
        Returns true if actually sent to failure queue.
        Support AWS SQS dead-letter queue.
        '''

        result = True
        assert type(jsonline) == str
        if self.failure_queue_url:
            try:
                response = self.sqs.send_message(
                    QueueUrl=self.failure_queue_url,
                    DelaySeconds=10,
                    MessageAttributes={},
                    MessageBody=(jsonline),
                )
                logging.info(message_info(911, jsonline))
            except Exception as err:
                result = False
                logging.warning(message_warning(413, self.failure_queue_url, err, jsonline))
        elif self.sqs_dead_letter_queue_enabled:
            result = False
            logging.warning(message_warning(416, jsonline))
        else:
            result = False
            logging.info(message_info(221, jsonline))
        return result

    def run(self):
        '''Process for reading lines from AWS SQS and feeding them to a process_function() function'''

        logging.info(message_info(129, threading.current_thread().name))

        # In a loop, get messages from AWS SQS.

        while True:

            # Invoke Governor.

            self.govern()

            # Get message from AWS SQS queue.

            sqs_response = self.sqs.receive_message(
                QueueUrl=self.queue_url,
                AttributeNames=[],
                MaxNumberOfMessages=1,
                MessageAttributeNames=[],
                VisibilityTimeout=30,
                WaitTimeSeconds=self.sqs_wait_time_seconds
            )

            # If non-standard SQS output or empty messages, just loop.

            if sqs_response is None:
                continue
            sqs_messages = sqs_response.get("Messages", [])
            if not sqs_messages:
                if self.exit_on_empty_queue:
                    logging.info(message_info(191, threading.current_thread().name, self.queue_url))
                    break
                else:
                    logging.info(message_info(190, threading.current_thread().name, self.queue_url))
                    continue

            # Construct and verify SQS message.

            sqs_message = sqs_messages[0]
            sqs_message_body = sqs_message.get("Body")
            sqs_message_receipt_handle = sqs_message.get("ReceiptHandle")
            logging.debug(message_debug(903, threading.current_thread().name, sqs_message_body))
            self.config['counter_queued_records'] += 1

            # Verify that message is valid JSON.

            try:
                sqs_message_dictionary = json.loads(sqs_message_body)
            except Exception as err:
                logging.info(message_debug(557, sqs_message_body, err))
                if self.add_to_failure_queue(str(sqs_message_body)):
                    self.sqs.delete_message(
                        QueueUrl=self.queue_url,
                        ReceiptHandle=sqs_message_receipt_handle
                    )
                continue

            # If needed, modify JSON message.

            if 'DATA_SOURCE' not in sqs_message_dictionary:
                sqs_message_dictionary['DATA_SOURCE'] = self.data_source
            if 'ENTITY_TYPE' not in sqs_message_dictionary:
                sqs_message_dictionary['ENTITY_TYPE'] = self.entity_type
            sqs_message_string = json.dumps(sqs_message_dictionary, sort_keys=True)

            # Send valid JSON to Senzing.

            if self.send_jsonline_to_g2_engine(sqs_message_string):

                # Record successful transfer to Senzing.

                self.config['counter_processed_records'] += 1

                # After successful import into Senzing, tell AWS SQS we're done with message.

                self.sqs.delete_message(
                    QueueUrl=self.queue_url,
                    ReceiptHandle=sqs_message_receipt_handle
                )

# -----------------------------------------------------------------------------
# Class: ReadSqsWriteG2WithInfoThread
# -----------------------------------------------------------------------------


class ReadSqsWriteG2WithInfoThread(WriteG2Thread):

    def __init__(self, config, g2_engine, g2_configuration_manager, governor):
        super().__init__(config, g2_engine, g2_configuration_manager, governor)
        self.data_source = self.config.get('data_source')
        self.entity_type = self.config.get('entity_type')
        self.exit_on_empty_queue = self.config.get('exit_on_empty_queue')
        self.failure_queue_url = config.get("sqs_failure_queue_url")
        self.info_queue_url = config.get("sqs_info_queue_url")
        self.queue_url = config.get("sqs_queue_url")
        self.sqs = boto3.client("sqs")
        self.sqs_dead_letter_queue_enabled = config.get('sqs_dead_letter_queue_enabled')
        self.sqs_wait_time_seconds = config.get('sqs_wait_time_seconds')

    def add_to_failure_queue(self, jsonline):
        '''
        Overwrite superclass method.
        Returns true if actually sent to failure queue.
        Support AWS SQS dead-letter queue.
        '''

        result = True

        assert type(jsonline) == str
        if self.failure_queue_url:
            try:
                response = self.sqs.send_message(
                    QueueUrl=self.failure_queue_url,
                    DelaySeconds=10,
                    MessageAttributes={},
                    MessageBody=(jsonline),
                )
                logging.info(message_info(911, jsonline))
            except Exception as err:
                result = False
                logging.warning(message_warning(413, self.failure_queue_url, err, jsonline))
        elif self.sqs_dead_letter_queue_enabled:
            result = False
            logging.warning(message_warning(416, jsonline))
        else:
            result = False
            logging.info(message_info(221, jsonline))

        return result

    def add_to_info_queue(self, jsonline):
        '''Overwrite superclass method.'''
        assert type(jsonline) == str
        try:
            response = self.sqs.send_message(
                QueueUrl=self.info_queue_url,
                DelaySeconds=10,
                MessageAttributes={},
                MessageBody=(jsonline),
            )
            logging.debug(message_debug(910, jsonline))
        except Exception as err:
            logging.warning(message_warning(413, self.info_queue_url, err, jsonline))

    def run(self):
        '''Process for reading lines from Kafka and feeding them to a process_function() function'''

        logging.info(message_info(129, threading.current_thread().name))

        # In a loop, get messages from SQS.

        while True:

            # Invoke Governor.

            self.govern()

            # Get message from AWS SQS queue.

            sqs_response = self.sqs.receive_message(
                QueueUrl=self.queue_url,
                AttributeNames=[],
                MaxNumberOfMessages=1,
                MessageAttributeNames=[],
                VisibilityTimeout=30,
                WaitTimeSeconds=self.sqs_wait_time_seconds
            )

            # If non-standard SQS output or empty messages, just loop.

            if sqs_response is None:
                continue
            sqs_messages = sqs_response.get("Messages", [])
            if not sqs_messages:
                if self.exit_on_empty_queue:
                    logging.info(message_info(191, threading.current_thread().name, self.queue_url))
                    break
                else:
                    logging.info(message_info(190, threading.current_thread().name, self.queue_url))
                    continue

            # Construct and verify SQS message.

            sqs_message = sqs_messages[0]
            sqs_message_body = sqs_message.get("Body")
            sqs_message_receipt_handle = sqs_message.get("ReceiptHandle")
            logging.debug(message_debug(903, threading.current_thread().name, sqs_message_body))
            self.config['counter_queued_records'] += 1

            # Verify that message is valid JSON.

            try:
                sqs_message_dictionary = json.loads(sqs_message_body)
            except Exception as err:
                logging.info(message_debug(557, sqs_message_body, err))
                if self.add_to_failure_queue(str(sqs_message_body)):
                    self.sqs.delete_message(
                        QueueUrl=self.queue_url,
                        ReceiptHandle=sqs_message_receipt_handle
                    )
                continue

            # If needed, modify JSON message.

            if 'DATA_SOURCE' not in sqs_message_dictionary:
                sqs_message_dictionary['DATA_SOURCE'] = self.data_source
            if 'ENTITY_TYPE' not in sqs_message_dictionary:
                sqs_message_dictionary['ENTITY_TYPE'] = self.entity_type
            sqs_message_string = json.dumps(sqs_message_dictionary, sort_keys=True)

            # Send valid JSON to Senzing.

            if self.send_jsonline_to_g2_engine_withinfo(sqs_message_string):

                # Record successful transfer to Senzing.

                self.config['counter_processed_records'] += 1

                # After successful import into Senzing, tell AWS SQS we're done with message.

                self.sqs.delete_message(
                    QueueUrl=self.queue_url,
                    ReceiptHandle=sqs_message_receipt_handle
                )

# -----------------------------------------------------------------------------
# Class: UrlProcess
# -----------------------------------------------------------------------------


class UrlProcess(multiprocessing.Process):

    def __init__(self, config, work_queue):
        multiprocessing.Process.__init__(self)

        # Get the G2Engine resource.

        engine_name = "loader-G2-engine-{0}".format(self.name)
        self.g2_engine = get_g2_engine(config, engine_name)
        governor = Governor(g2_engine=g2_engine, hint="stream-loader")

        # List of all threads.

        self.threads = []

        # Create URL reader thread.

        thread = ReadUrlWriteQueueThread(config, work_queue)
        thread.name = "{0}-reader".format(self.name)
        self.threads.append(thread)

        # Create URL writer threads.

        threads_per_process = config.get('threads_per_process')
        for i in range(0, threads_per_process):
            thread = ReadQueueWriteG2Thread(config, self.g2_engine, self.g2_configuration_manager, work_queue, governor)
            thread.name = "{0}-writer-{1}".format(self.name, i)
            self.threads.append(thread)

        # Create monitor thread.

        thread = MonitorThread(config, self.g2_engine, self.threads)
        thread.name = "{0}-monitor".format(self.name)
        self.threads.append(thread)

    def run(self):

        # Start threads.

        for thread in self.threads:
            thread.start()

        # Collect inactive threads.

        for thread in self.threads:
            thread.join()

        # Cleanup.

        self.g2_engine.destroy()

# -----------------------------------------------------------------------------
# Class: ReadUrlWriteQueueThread
# -----------------------------------------------------------------------------


class ReadUrlWriteQueueThread(threading.Thread):

    def __init__(self, config, queue):
        threading.Thread.__init__(self)
        self.config = config
        self.queue = queue

    def create_input_lines_function_factory(self):
        '''Choose which input_lines_from_* function should be used.'''

        result = None
        input_url = self.config.get('input_url')

        def input_lines_from_stdin(self, output_line_function):
            '''Process for reading lines from STDIN and feeding them to a output_line_function() function'''

            # Note: The alternative, 'for line in sys.stdin:',  suffers from a 4K buffering issue.

            reading = True
            while reading:
                line = sys.stdin.readline()
                self.config['counter_queued_records'] += 1
                logging.debug(message_debug(901, line))
                if line:
                    output_line_function(self, line)
                else:
                    reading = False  # FIXME: Not sure if this is the best method of exiting.

        def input_lines_from_file(self, output_line_function):
            '''Process for reading lines from a file and feeding them to a output_line_function() function'''
            input_url = self.config.get('input_url')
            with open(input_url, 'r') as input_file:
                line = input_file.readline()
                while line:
                    self.config['counter_queued_records'] += 1
                    logging.debug(message_debug(901, line))
                    output_line_function(self, line)
                    line = input_file.readline()

        def input_lines_from_url(self, output_line_function):
            '''Process for reading lines from a URL and feeding them to a output_line_function() function'''
            input_url = self.config.get('input_url')
            data = urllib.request.urlopen(input_url)
            for line in data:
                self.config['counter_queued_records'] += 1
                logging.debug(message_debug(901, line))
                output_line_function(self, line)

        # If no file, input comes from STDIN.

        if not input_url:
            return input_lines_from_stdin

        # Return a function based on URI protocol.

        parsed_file_name = urlparse(input_url)
        if parsed_file_name.scheme in ['http', 'https']:
            result = input_lines_from_url
        elif parsed_file_name.scheme in ['file', '']:
            result = input_lines_from_file
        return result

    def create_output_line_function_factory(self):
        '''Tricky code.  Uses currying and factory techniques. Create a function for output_line_function(line).'''

        # Indicators of which function to return from factory.

        data_source = self.config.get('data_source')
        entity_type = self.config.get('entity_type')

        # Candidate functions to return from factory.

        def result_function_1(self, line):
            '''Simply put line into the queue.'''
            self.queue.put(line.strip())

        def result_function_2(self, line):
            line_dictionary = json.loads(line)
            if 'DATA_SOURCE' not in line_dictionary:
                line_dictionary['DATA_SOURCE'] = data_source
            self.queue.put(json.dumps(line_dictionary, sort_keys=True))

        def result_function_3(self, line):
            line_dictionary = json.loads(line)
            if 'ENTITY_TYPE' not in line_dictionary:
                line_dictionary['ENTITY_TYPE'] = entity_type
            self.queue.put(json.dumps(line_dictionary, sort_keys=True))

        def result_function_4(self, line):
            line_dictionary = json.loads(line)
            if 'DATA_SOURCE' not in line_dictionary:
                line_dictionary['DATA_SOURCE'] = data_source
            if 'ENTITY_TYPE' not in line_dictionary:
                line_dictionary['ENTITY_TYPE'] = entity_type
            self.queue.put(json.dumps(line_dictionary, sort_keys=True))

        # Determine which function to return.

        result_function = None
        if data_source is not None and entity_type is not None:
            result_function = result_function_4
        elif entity_type is not None:
            result_function = result_function_3
        elif data_source is not None:
            result_function = result_function_2
        else:
            result_function = result_function_1

        return result_function

    def run(self):
        input_lines_function = self.create_input_lines_function_factory()
        output_line_function = self.create_output_line_function_factory()
        input_lines_function(self, output_line_function)

# -----------------------------------------------------------------------------
# Class: ReadQueueWriteG2Thread
# -----------------------------------------------------------------------------


class ReadQueueWriteG2Thread(WriteG2Thread):
    '''Thread for writing ...'''

    def __init__(self, config, g2_engine, g2_configuration_manager, queue, governor):
        super().__init__(config, g2_engine, g2_configuration_manager, governor)
        self.queue = queue

    def run(self):
        while True:

            # Invoke Governor.

            self.govern()

            # Process queued message.

            try:
                jsonline = self.queue.get()
                self.send_jsonline_to_g2_engine(jsonline)
                self.config['counter_processed_records'] += 1
            except queue.Empty as err:
                logging.info(message_info(122, err))
            except Exception as err:
                exit_error(880, err, "send_jsonline_to_g2_engine()")

# -----------------------------------------------------------------------------
# Class: MonitorThread
# -----------------------------------------------------------------------------


class MonitorThread(threading.Thread):

    def __init__(self, config, g2_engine, workers):
        threading.Thread.__init__(self)
        self.config = config
        self.g2_engine = g2_engine
        self.workers = workers
        # FIXME: self.last_daily = datetime.

    def run(self):
        '''Periodically monitor what is happening.'''

        last_processed_records = 0
        last_queued_records = 0
        last_time = time.time()
        last_log_license = time.time()
        log_license_period_in_seconds = self.config.get("log_license_period_in_seconds")

        # Define monitoring report interval.

        sleep_time_in_seconds = self.config.get('monitoring_period_in_seconds')

        # Sleep-monitor loop.

        active_workers = len(self.workers)
        for worker in self.workers:
            if not worker.is_alive():
                active_workers -= 1

        while active_workers > 0:

            # Determine if we're running out of workers.

            if (active_workers / float(len(self.workers))) < 0.5:
                logging.warning(message_warning(721))

            # Calculate times.

            now = time.time()
            uptime = now - self.config.get('start_time', now)
            elapsed_time = now - last_time
            elapsed_log_license = now - last_log_license

            # Log license periodically to show days left in license.

            if elapsed_log_license > log_license_period_in_seconds:
                log_license(self.config)
                last_log_license = now

            # Calculate rates.

            processed_records_total = self.config['counter_processed_records']
            processed_records_interval = processed_records_total - last_processed_records
            rate_processed_total = int(processed_records_total / uptime)
            rate_processed_interval = int(processed_records_interval / elapsed_time)

            queued_records_total = self.config['counter_queued_records']
            queued_records_interval = queued_records_total - last_queued_records
            rate_queued_total = int(queued_records_total / uptime)
            rate_queued_interval = int(queued_records_interval / elapsed_time)

            # Construct and log monitor statistics.

            stats = {
                "processed_records_interval": processed_records_interval,
                "processed_records_total": processed_records_total,
                "queued_records_interval": queued_records_interval,
                "queued_records_total": queued_records_total,
                "rate_processed_interval": rate_processed_interval,
                "rate_processed_total": rate_processed_total,
                "rate_queued_interval": rate_queued_interval,
                "rate_queued_total": rate_queued_total,
                "uptime": int(uptime),
                "workers_total": len(self.workers),
                "workers_active": active_workers,
            }
            logging.info(message_info(127, json.dumps(stats, sort_keys=True)))

            # Log engine statistics with sorted JSON keys.

            g2_engine_stats_response = bytearray()
            self.g2_engine.stats(g2_engine_stats_response)
            g2_engine_stats_dictionary = json.loads(g2_engine_stats_response.decode())
            logging.info(message_info(125, json.dumps(g2_engine_stats_dictionary, sort_keys=True)))

            # Store values for next iteration of loop.

            last_processed_records = processed_records_total
            last_queued_records = queued_records_total
            last_time = now

            # Sleep for the monitoring period.

            time.sleep(sleep_time_in_seconds)

            # Calculate active Threads.

            active_workers = len(self.workers)
            for worker in self.workers:
                if not worker.is_alive():
                    active_workers -= 1

# -----------------------------------------------------------------------------
# Utility functions
# -----------------------------------------------------------------------------


def bootstrap_signal_handler(signal, frame):
    sys.exit(0)


def create_signal_handler_function(args):
    ''' Tricky code.  Uses currying technique. Create a function for signal handling.
        that knows about "args".
    '''

    def result_function(signal_number, frame):
        logging.info(message_info(298, args))
        sys.exit(0)

    return result_function


def delay(config):
    delay_in_seconds = config.get('delay_in_seconds')
    if delay_in_seconds > 0:
        logging.info(message_info(120, delay_in_seconds))
        time.sleep(delay_in_seconds)


def entry_template(config):
    ''' Format of entry message. '''
    debug = config.get("debug", False)
    config['start_time'] = time.time()
    if debug:
        final_config = config
    else:
        final_config = redact_configuration(config)
    config_json = json.dumps(final_config, sort_keys=True)
    return message_info(297, config_json)


def exit_template(config):
    ''' Format of exit message. '''
    debug = config.get("debug", False)
    stop_time = time.time()
    config['stop_time'] = stop_time
    config['elapsed_time'] = stop_time - config.get('start_time', stop_time)
    if debug:
        final_config = config
    else:
        final_config = redact_configuration(config)
    config_json = json.dumps(final_config, sort_keys=True)
    return message_info(298, config_json)


def exit_error(index, *args):
    ''' Log error message and exit program. '''
    logging.error(message_error(index, *args))
    logging.error(message_error(698))
    sys.exit(1)


def exit_silently():
    ''' Exit program. '''
    sys.exit(0)

# -----------------------------------------------------------------------------
# Senzing configuration.
# -----------------------------------------------------------------------------


def get_g2_configuration_dictionary(config):
    ''' Construct a dictionary in the form of the old ini files. '''
    result = {
        "PIPELINE": {
            "CONFIGPATH": config.get("config_path"),
            "RESOURCEPATH": config.get("resource_path"),
            "SUPPORTPATH": config.get("support_path"),
        },
        "SQL": {
            "CONNECTION": config.get("g2_database_url_specific"),
        }
    }
    return result


def get_g2_configuration_json(config):
    result = ""
    if config.get('engine_configuration_json'):
        result = config.get('engine_configuration_json')
    else:
        result = json.dumps(get_g2_configuration_dictionary(config))
    return result

# -----------------------------------------------------------------------------
# Senzing services.
# -----------------------------------------------------------------------------


def get_g2_config(config, g2_config_name="loader-G2-config"):
    '''Get the G2Config resource.'''
    try:
        g2_configuration_json = get_g2_configuration_json(config)
        result = G2Config()
        result.initV2(g2_config_name, g2_configuration_json, config.get('debug', False))
    except G2Exception.G2ModuleException as err:
        exit_error(897, g2_configuration_json, err)
    return result


def get_g2_configuration_manager(config, g2_configuration_manager_name="loader-G2-configuration-manager"):
    '''Get the G2Config resource.'''
    try:
        g2_configuration_json = get_g2_configuration_json(config)
        result = G2ConfigMgr()
        result.initV2(g2_configuration_manager_name, g2_configuration_json, config.get('debug', False))
    except G2Exception.G2ModuleException as err:
        exit_error(896, g2_configuration_json, err)
    return result


def get_g2_diagnostic(config, g2_diagnostic_name="loader-G2-diagnostic"):
    '''Get the G2Diagnostic resource.'''
    try:
        g2_configuration_json = get_g2_configuration_json(config)
        result = G2Diagnostic()
        result.initV2(g2_diagnostic_name, g2_configuration_json, config.get('debug', False))
    except G2Exception.G2ModuleException as err:
        exit_error(894, g2_configuration_json, err)
    return result


def get_g2_engine(config, g2_engine_name="loader-G2-engine"):
    '''Get the G2Engine resource.'''
    try:
        g2_configuration_json = get_g2_configuration_json(config)
        result = G2Engine()
        result.initV2(g2_engine_name, g2_configuration_json, config.get('debug', False))
        config['last_configuration_check'] = time.time()
    except G2Exception.G2ModuleException as err:
        exit_error(898, g2_configuration_json, err)
    return result


def get_g2_product(config, g2_product_name="loader-G2-product"):
    '''Get the G2Product resource.'''
    try:
        g2_configuration_json = get_g2_configuration_json(config)
        result = G2Product()
        result.initV2(g2_product_name, g2_configuration_json, config.get('debug'))
    except G2Exception.G2ModuleException as err:
        exit_error(892, config.get('g2project_ini'), err)
    return result

# -----------------------------------------------------------------------------
# Log information.
# -----------------------------------------------------------------------------


def log_license(config):
    '''Capture the license and version info in the log.'''

    g2_product = get_g2_product(config)
    license = json.loads(g2_product.license())
    version = json.loads(g2_product.version())

    logging.info(message_info(160, '-' * 20))
    if 'VERSION' in version:
        logging.info(message_info(161, version['VERSION'], version['BUILD_DATE']))
    if 'customer' in license:
        logging.info(message_info(162, license['customer']))
    if 'licenseType' in license:
        logging.info(message_info(163, license['licenseType']))
    if 'expireDate' in license:
        logging.info(message_info(164, license['expireDate']))

        # Calculate days remaining.

        expire_date = datetime.datetime.strptime(license['expireDate'], '%Y-%m-%d')
        today = datetime.datetime.today()
        remaining_time = expire_date - today
        if remaining_time.days > 0:
            logging.info(message_info(165, remaining_time.days))
            expiration_warning_in_days = config.get('expiration_warning_in_days')
            if remaining_time.days < expiration_warning_in_days:
                logging.warning(message_warning(203, remaining_time.days))
        else:
            logging.info(message_info(168, abs(remaining_time.days)))

        # Issue warning if license is about to expire.

    if 'recordLimit' in license:
        logging.info(message_info(166, license['recordLimit']))
    if 'contract' in license:
        logging.info(message_info(167, license['contract']))
    logging.info(message_info(299, '-' * 49))

    # Garbage collect g2_product.

    g2_product.destroy()

    # If license has expired, exit with error.

    if remaining_time.days < 0:
        exit_error(885)


def log_performance(config):
    '''Log performance estimates.'''

    try:

        # Initialized G2Diagnostic object.

        g2_diagnostic = get_g2_diagnostic(config)

        # Calculations for memory.

        total_system_memory = g2_diagnostic.getTotalSystemMemory() / float(GIGABYTES)
        total_available_memory = g2_diagnostic.getAvailableMemory() / float(GIGABYTES)

        # Log messages for system.

        logging.info(message_info(140))
        logging.info(message_info(141, g2_diagnostic.getPhysicalCores()))
        if g2_diagnostic.getPhysicalCores() != g2_diagnostic.getLogicalCores():
            logging.info(message_info(142, g2_diagnostic.getLogicalCores()))
        logging.info(message_info(143, total_system_memory))
        logging.info(message_info(144, total_available_memory))

        # Calculations for processes, threads, and cores.

        processes = 1
        threads_per_process = config.get('threads_per_process')
        memory_per_process = 2.5
        memory_per_thread = 0.5
        threads_per_core = float(4 + 1)
        minimum_recommended_cores = int(math.ceil((processes * threads_per_process) / threads_per_core))
        minimum_recommended_memory = (processes * memory_per_process) + (threads_per_process * memory_per_thread)

        # Log messages for resource request.

        logging.info(message_info(145))
        logging.info(message_info(146, processes))
        logging.info(message_info(147, threads_per_process))
        logging.info(message_info(148, minimum_recommended_cores))
        logging.info(message_info(149, minimum_recommended_memory))

        # Database performance testing.

        db_perf_response = bytearray()
        g2_diagnostic.checkDBPerf(3, db_perf_response)
        performance_information = json.loads(db_perf_response.decode())
        number_of_records_inserted = performance_information.get('numRecordsInserted', 0)
        time_to_insert = performance_information.get('insertTime', 0)
        time_per_insert = None
        if number_of_records_inserted and time_to_insert:
            time_per_insert = time_to_insert / float(number_of_records_inserted)
            logging.info(message_info(150, number_of_records_inserted, time_to_insert, time_per_insert))
        else:
            logging.warning(message_warning(563))

        # Analysis.

        maximum_time_allowed_per_insert_in_ms = 4
        if time_per_insert and (time_per_insert > maximum_time_allowed_per_insert_in_ms):
            logging.warning(message_warning(564, time_per_insert, maximum_time_allowed_per_insert_in_ms))
            logging.info(message_info(151))

        if g2_diagnostic.getPhysicalCores() < minimum_recommended_cores:
            logging.warning(message_warning(565, g2_diagnostic.getPhysicalCores(), minimum_recommended_cores))

        if total_available_memory < minimum_recommended_memory:
            logging.warning(message_warning(566, total_available_memory, minimum_recommended_memory))

    except G2Exception.G2ModuleNotInitialized as err:
        logging.warning(message_warning(727, err))
    except G2Exception.G2ModuleGenericException as err:
        logging.warning(message_warning(728, err))
    except Exception as err:
        logging.warning(message_warning(729, err))


def log_memory():
    '''Write total and available memory to log.  Check if it meets minimums.'''
    try:
        import psutil

        total_memory = psutil.virtual_memory().total
        available_memory = psutil.virtual_memory().available

        # Log actual memory.

        logging.info(message_info(123, total_memory))
        logging.info(message_info(124, available_memory))

        # Check total memory.

        minimum_total_memory = MINIMUM_TOTAL_MEMORY_IN_GIGABYTES * GIGABYTES
        if total_memory < minimum_total_memory:
            logging.warning(message_warning(554, MINIMUM_TOTAL_MEMORY_IN_GIGABYTES))

        # Check available memory.

        minimum_available_memory = MINIMUM_AVAILABLE_MEMORY_IN_GIGABYTES * GIGABYTES
        if available_memory < minimum_available_memory:
            logging.warning(message_warning(555, MINIMUM_AVAILABLE_MEMORY_IN_GIGABYTES))

    except Exception as err:
        logging.warning(message_warning(201, err))

# -----------------------------------------------------------------------------
# Worker functions
# -----------------------------------------------------------------------------


def common_prolog(config):

    validate_configuration(config)

    # Prolog.

    logging.info(entry_template(config))

    # If requested, delay start.

    delay(config)

    # Write license information to log.

    log_license(config)

    # Write memory statistics to log.

    log_memory()

    # Test performance.

    if not config.get('skip_database_performance_test', False):
        log_performance(config)

# -----------------------------------------------------------------------------
# dohelper_* functions
# -----------------------------------------------------------------------------


def dohelper_thread_runner(args, threadClass, options_to_defaults_map):
    ''' Performs threadClass. '''

    # Get context from CLI, environment variables, and ini files.

    config = get_configuration(args)

    # If configuration values not specified, use defaults.

    for key, value in options_to_defaults_map.items():
        if not config.get(key):
            config[key] = config.get(value)

    # Perform common initialization tasks.

    common_prolog(config)

    # Pull values from configuration.

    exit_sleep_time_in_seconds = config.get('exit_sleep_time_in_seconds')
    sleep_time_in_seconds = config.get('sleep_time_in_seconds')
    threads_per_process = config.get('threads_per_process')

    # Get the Senzing G2 resources.

    g2_engine = get_g2_engine(config)
    g2_configuration_manager = get_g2_configuration_manager(config)
    governor = Governor(g2_engine=g2_engine, hint="stream-loader")

    # Create RabbitMQ reader threads for master process.

    threads = []
    for i in range(0, threads_per_process):
        thread = threadClass(config, g2_engine, g2_configuration_manager, governor)
        thread.name = "{0}-0-thread-{1}".format(threadClass.__name__, i)
        threads.append(thread)

    # Create monitor thread for master process.

    adminThreads = []
    thread = MonitorThread(config, g2_engine, threads)
    thread.name = "{0}-0-thread-monitor".format(threadClass.__name__)
    adminThreads.append(thread)

    # Sleep, if requested.

    if sleep_time_in_seconds > 0:
        logging.info(message_info(152, sleep_time_in_seconds))
        time.sleep(sleep_time_in_seconds)

    # Start threads for master process.

    for thread in threads:
        thread.start()

    # Start administrative threads for master process.

    for thread in adminThreads:
        thread.start()

    # Collect inactive threads from master process.

    for thread in threads:
        thread.join()

    # Start administrative threads for master process.

    for thread in adminThreads:
        thread.join()

    # Cleanup.

    g2_engine.destroy()

    # Sleep, if requested.

    if exit_sleep_time_in_seconds > 0:
        logging.info(message_info(154, exit_sleep_time_in_seconds))
        time.sleep(exit_sleep_time_in_seconds)

    # Epilog.

    logging.info(exit_template(config))

# -----------------------------------------------------------------------------
# do_* functions
#   Common function signature: do_XXX(args)
# -----------------------------------------------------------------------------


def do_docker_acceptance_test(args):
    ''' For use with Docker acceptance testing. '''

    # Get context from CLI, environment variables, and ini files.

    config = get_configuration(args)

    # Prolog.

    logging.info(entry_template(config))

    # Epilog.

    logging.info(exit_template(config))


def do_kafka(args):
    ''' Read from Kafka. '''

    # Get context from CLI, environment variables, and ini files.

    config = get_configuration(args)

    # Perform common initialization tasks.

    common_prolog(config)

    # Pull values from configuration.

    sleep_time_in_seconds = config.get('sleep_time_in_seconds')
    threads_per_process = config.get('threads_per_process')

    # Get the Senzing G2 resources.

    g2_engine = get_g2_engine(config)
    g2_configuration_manager = get_g2_configuration_manager(config)
    governor = Governor(g2_engine=g2_engine, hint="stream-loader")

    # Create kafka reader threads for master process.

    threads = []
    for i in range(0, threads_per_process):
        thread = ReadKafkaWriteG2Thread(config, g2_engine, g2_configuration_manager, governor)
        thread.name = "KafkaProcess-0-thread-{0}".format(i)
        threads.append(thread)

    # Create monitor thread for master process.

    adminThreads = []
    thread = MonitorThread(config, g2_engine, threads)
    thread.name = "KafkaProcess-0-thread-monitor"
    adminThreads.append(thread)

    # Start threads for master process.

    for thread in threads:
        thread.start()

    # Sleep, if requested.

    if sleep_time_in_seconds > 0:
        logging.info(message_info(152, sleep_time_in_seconds))
        time.sleep(sleep_time_in_seconds)

    # Start administrative threads for master process.

    for thread in adminThreads:
        thread.start()

    # Collect inactive threads from master process.

    for thread in threads:
        thread.join()

    # Cleanup.

    g2_engine.destroy()

    # Epilog.

    logging.info(exit_template(config))


def do_kafka_withinfo(args):
    ''' Read from Kafka. '''

    # Get context from CLI, environment variables, and ini files.

    config = get_configuration(args)

    # If configuration values not specified, use defaults.

    options_to_defaults_map = {
        "kafka_failure_bootstrap_server": "kafka_bootstrap_server",
        "kafka_info_bootstrap_server": "kafka_bootstrap_server",
    }

    for key, value in options_to_defaults_map.items():
        if not config.get(key):
            config[key] = config.get(value)

    # Perform common initialization tasks.

    common_prolog(config)

    # Pull values from configuration.

    sleep_time_in_seconds = config.get('sleep_time_in_seconds')
    threads_per_process = config.get('threads_per_process')

    # Get the Senzing G2 resources.

    g2_engine = get_g2_engine(config)
    g2_configuration_manager = get_g2_configuration_manager(config)
    governor = Governor(g2_engine=g2_engine, hint="stream-loader")

    # Create kafka reader threads for master process.

    threads = []
    for i in range(0, threads_per_process):
        thread = ReadKafkaWriteG2WithInfoThread(config, g2_engine, g2_configuration_manager, governor)
        thread.name = "KafkaProcess-0-thread-{0}".format(i)
        threads.append(thread)

    # Create monitor thread for master process.

    adminThreads = []
    thread = MonitorThread(config, g2_engine, threads)
    thread.name = "KafkaProcess-0-thread-monitor"
    adminThreads.append(thread)

    # Start threads for master process.

    for thread in threads:
        thread.start()

    # Sleep, if requested.

    if sleep_time_in_seconds > 0:
        logging.info(message_info(152, sleep_time_in_seconds))
        time.sleep(sleep_time_in_seconds)

    # Start administrative threads for master process.

    for thread in adminThreads:
        thread.start()

    # Collect inactive threads from master process.

    for thread in threads:
        thread.join()

    # Cleanup.

    g2_engine.destroy()

    # Epilog.

    logging.info(exit_template(config))


def do_rabbitmq(args):
    ''' Read from rabbitmq. '''

    # Get context from CLI, environment variables, and ini files.

    config = get_configuration(args)

    # Perform common initialization tasks.

    common_prolog(config)

    # Pull values from configuration.

    sleep_time_in_seconds = config.get('sleep_time_in_seconds')
    threads_per_process = config.get('threads_per_process')

    # Get the Senzing G2 resources.

    g2_engine = get_g2_engine(config)
    g2_configuration_manager = get_g2_configuration_manager(config)
    governor = Governor(g2_engine=g2_engine, hint="stream-loader")

    # Create RabbitMQ reader threads for master process.

    threads = []
    for i in range(0, threads_per_process):
        thread = ReadRabbitMQWriteG2Thread(config, g2_engine, g2_configuration_manager, governor)
        thread.name = "RabbitMQProcess-0-thread-{0}".format(i)
        threads.append(thread)

    # Create monitor thread for master process.

    adminThreads = []
    thread = MonitorThread(config, g2_engine, threads)
    thread.name = "RabbitMQProcess-0-thread-monitor"
    adminThreads.append(thread)

    # Start threads for master process.

    for thread in threads:
        thread.start()

    # Sleep, if requested.

    if sleep_time_in_seconds > 0:
        logging.info(message_info(152, sleep_time_in_seconds))
        time.sleep(sleep_time_in_seconds)

    # Start administrative threads for master process.

    for thread in adminThreads:
        thread.start()

    # Collect inactive threads from master process.

    for thread in threads:
        thread.join()

    # Cleanup.

    g2_engine.destroy()

    # Epilog.

    logging.info(exit_template(config))


def do_rabbitmq_withinfo(args):
    ''' Read from rabbitmq. '''

    # Get context from CLI, environment variables, and ini files.

    config = get_configuration(args)

    # If configuration values not specified, use defaults.

    options_to_defaults_map = {
        "rabbitmq_failure_exchange": "rabbitmq_exchange",
        "rabbitmq_failure_host": "rabbitmq_host",
        "rabbitmq_failure_port": "rabbitmq_port",
        "rabbitmq_failure_password": "rabbitmq_password",
        "rabbitmq_failure_username": "rabbitmq_username",
        "rabbitmq_info_exchange": "rabbitmq_exchange",
        "rabbitmq_info_host": "rabbitmq_host",
        "rabbitmq_info_port": "rabbitmq_port",
        "rabbitmq_info_password": "rabbitmq_password",
        "rabbitmq_info_username": "rabbitmq_username",
    }

    for key, value in options_to_defaults_map.items():
        if not config.get(key):
            config[key] = config.get(value)

    # Perform common initialization tasks.

    common_prolog(config)

    # Pull values from configuration.

    sleep_time_in_seconds = config.get('sleep_time_in_seconds')
    threads_per_process = config.get('threads_per_process')

    # Get the Senzing G2 resources.

    g2_engine = get_g2_engine(config)
    g2_configuration_manager = get_g2_configuration_manager(config)
    governor = Governor(g2_engine=g2_engine, hint="stream-loader")

    # Create RabbitMQ reader threads for master process.

    threads = []
    for i in range(0, threads_per_process):
        thread = ReadRabbitMQWriteG2WithInfoThread(config, g2_engine, g2_configuration_manager, governor)
        thread.name = "RabbitMQProcess-0-thread-{0}".format(i)
        threads.append(thread)

    # Create monitor thread for master process.

    adminThreads = []
    thread = MonitorThread(config, g2_engine, threads)
    thread.name = "RabbitMQProcess-0-thread-monitor"
    adminThreads.append(thread)

    # Start threads for master process.

    for thread in threads:
        thread.start()

    # Sleep, if requested.

    if sleep_time_in_seconds > 0:
        logging.info(message_info(152, sleep_time_in_seconds))
        time.sleep(sleep_time_in_seconds)

    # Start administrative threads for master process.

    for thread in adminThreads:
        thread.start()

    # Collect inactive threads from master process.

    for thread in threads:
        thread.join()

    # Cleanup.

    g2_engine.destroy()

    # Epilog.

    logging.info(exit_template(config))


def do_sleep(args):
    ''' Sleep.  Used for debugging. '''

    # Get context from CLI, environment variables, and ini files.

    config = get_configuration(args)

    # Prolog.

    logging.info(entry_template(config))

    # Pull values from configuration.

    sleep_time_in_seconds = config.get('sleep_time_in_seconds')

    # Sleep

    if sleep_time_in_seconds > 0:
        logging.info(message_info(296, sleep_time_in_seconds))
        time.sleep(sleep_time_in_seconds)

    else:
        sleep_time_in_seconds = 3600
        while True:
            logging.info(message_info(295))
            time.sleep(sleep_time_in_seconds)

    # Epilog.

    logging.info(exit_template(config))


def do_sqs(args):
    ''' Read from SQS. '''

    dohelper_thread_runner(args, ReadSqsWriteG2Thread, {})


def do_sqs_withinfo(args):
    ''' Read from SQS. '''

    dohelper_thread_runner(args, ReadSqsWriteG2WithInfoThread, {})


def do_url(args):
    '''Read from URL-addressable file.'''

    # Get context from CLI, environment variables, and ini files.

    config = get_configuration(args)

    # Perform common initialization tasks.

    common_prolog(config)

    # Pull values from configuration.

    queue_maxsize = config.get('queue_maxsize')

    # Create Queue.

    work_queue = multiprocessing.Queue(queue_maxsize)

    # Start processes.

    processes = []
    for i in range(0, 1):
        process = UrlProcess(config, work_queue)
        process.start()
        processes.append(process)

    # Collect inactive processes.

    for process in processes:
        process.join()

    # Epilog.

    logging.info(exit_template(config))


def do_version(args):
    ''' Log version information. '''

    logging.info(message_info(294, __version__, __updated__))

# -----------------------------------------------------------------------------
# Main
# -----------------------------------------------------------------------------


if __name__ == "__main__":

    # Configure logging. See https://docs.python.org/2/library/logging.html#levels

    log_level_map = {
        "notset": logging.NOTSET,
        "debug": logging.DEBUG,
        "info": logging.INFO,
        "fatal": logging.FATAL,
        "warning": logging.WARNING,
        "error": logging.ERROR,
        "critical": logging.CRITICAL
    }

    log_level_parameter = os.getenv("SENZING_LOG_LEVEL", "info").lower()
    log_level = log_level_map.get(log_level_parameter, logging.INFO)
    logging.basicConfig(format=log_format, level=log_level)
    logging.debug(message_debug(998))

    # Trap signals temporarily until args are parsed.

    signal.signal(signal.SIGTERM, bootstrap_signal_handler)
    signal.signal(signal.SIGINT, bootstrap_signal_handler)

    # Import plugins

    try:
        import senzing_governor
        from senzing_governor import Governor
        logging.info(message_info(180, senzing_governor.__file__))
    except ImportError:
        pass

    try:
        import senzing_info_filter
        from senzing_info_filter import InfoFilter
        logging.info(message_info(181, senzing_info_filter.__file__))
    except ImportError:
        pass

    # Parse the command line arguments.

    subcommand = os.getenv("SENZING_SUBCOMMAND", None)
    parser = get_parser()
    if len(sys.argv) > 1:
        args = parser.parse_args()
        subcommand = args.subcommand
    elif subcommand:
        args = argparse.Namespace(subcommand=subcommand)
    else:
        parser.print_help()
        if len(os.getenv("SENZING_DOCKER_LAUNCHED", "")):
            subcommand = "sleep"
            args = argparse.Namespace(subcommand=subcommand)
            do_sleep(args)
        exit_silently()

    # Catch interrupts. Tricky code: Uses currying.

    signal_handler = create_signal_handler_function(args)
    signal.signal(signal.SIGINT, signal_handler)
    signal.signal(signal.SIGTERM, signal_handler)

    # Transform subcommand from CLI parameter to function name string.

    subcommand_function_name = "do_{0}".format(subcommand.replace('-', '_'))

    # Test to see if function exists in the code.

    if subcommand_function_name not in globals():
        logging.warning(message_warning(696, subcommand))
        parser.print_help()
        exit_silently()

    # Tricky code for calling function based on string.

    globals()[subcommand_function_name](args)<|MERGE_RESOLUTION|>--- conflicted
+++ resolved
@@ -1783,10 +1783,6 @@
         assert type(jsonline) == str
         jsonline_bytes = jsonline.encode()
         try:
-<<<<<<< HEAD
-            # logging.warning("basic_publish to info exchange exchange=" + self.rabbitmq_info_exchange + " exchange " + 'senzing.info')
-=======
->>>>>>> be36a037
             self.info_channel.basic_publish(
                 exchange=self.rabbitmq_info_exchange,
                 routing_key=self.rabbitmq_info_routing_key,
