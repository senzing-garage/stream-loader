ARG BASE_IMAGE=debian:11.2-slim@sha256:4c25ffa6ef572cf0d57da8c634769a08ae94529f7de5be5587ec8ce7b9b50f9c
FROM ${BASE_IMAGE} AS builder

<<<<<<< HEAD
ENV REFRESHED_AT=2022-01-31

LABEL Name="senzing/stream-loader" \
      Maintainer="support@senzing.com" \
      Version="1.9.5"
=======
ENV REFRESHED_AT=2022-02-09

LABEL Name="senzing/stream-loader" \
      Maintainer="support@senzing.com" \
      Version="1.9.6"
>>>>>>> 30c9fe59

# -----------------------------------------------------------------------------
# Stage: builder
# -----------------------------------------------------------------------------

# Run as "root" for system installation.

USER root

RUN apt-get update \
 && apt-get -y install \
      libaio1 \
      python3 \
      python3-dev \
      python3-pip \
      python3-venv \
 && apt-get clean \
 && rm -rf /var/lib/apt/lists/*

# Create and activate virtual environment.

RUN python3 -m venv /app/venv
ENV PATH="/app/venv/bin:$PATH"

# Install packages via PIP.

COPY requirements.txt .
RUN pip3 install --upgrade pip \
 && pip3 install -r requirements.txt \
 && rm /requirements.txt

# -----------------------------------------------------------------------------
# Stage: Final
# -----------------------------------------------------------------------------

FROM ${BASE_IMAGE} AS runner

LABEL Name="senzing/stream-loader" \
      Maintainer="support@senzing.com" \
      Version="1.9.6"

# Define health check

HEALTHCHECK CMD ["/app/healthcheck.sh"]

# Run as "root" for system installation.

USER root

# Install packages via apt.

RUN apt-get update \
 && apt-get -y install \
      libaio1 \
      librdkafka-dev \
      libxml2 \
      postgresql-client \
      python3 \
      python3-venv \
      unixodbc \
 && apt-get clean \
 && rm -rf /var/lib/apt/lists/*

# Copy files from repository.

COPY ./rootfs /
COPY ./stream-loader.py /app/

# Copy python virtual environment from the builder image.

COPY --from=builder /app/venv /app/venv

# Make non-root container.

USER 1001

# Make sure all messages always reach console.

ENV PYTHONUNBUFFERED=1

# Activate virtual environment.

ENV VIRTUAL_ENV=/app/venv
ENV PATH="/app/venv/bin:$PATH"

# Runtime execution.

ENV SENZING_DOCKER_LAUNCHED=true
ENV LD_LIBRARY_PATH=/opt/senzing/g2/lib:/opt/senzing/g2/lib/debian:/opt/IBM/db2/clidriver/lib
ENV PATH=${PATH}:/opt/senzing/g2/python:/opt/IBM/db2/clidriver/adm:/opt/IBM/db2/clidriver/bin
ENV PYTHONPATH=/opt/senzing/g2/python
ENV SENZING_ETC_PATH=/etc/opt/senzing

WORKDIR /app
ENTRYPOINT ["/app/stream-loader.py"]<|MERGE_RESOLUTION|>--- conflicted
+++ resolved
@@ -1,19 +1,11 @@
 ARG BASE_IMAGE=debian:11.2-slim@sha256:4c25ffa6ef572cf0d57da8c634769a08ae94529f7de5be5587ec8ce7b9b50f9c
 FROM ${BASE_IMAGE} AS builder
 
-<<<<<<< HEAD
-ENV REFRESHED_AT=2022-01-31
-
-LABEL Name="senzing/stream-loader" \
-      Maintainer="support@senzing.com" \
-      Version="1.9.5"
-=======
 ENV REFRESHED_AT=2022-02-09
 
 LABEL Name="senzing/stream-loader" \
       Maintainer="support@senzing.com" \
       Version="1.9.6"
->>>>>>> 30c9fe59
 
 # -----------------------------------------------------------------------------
 # Stage: builder
